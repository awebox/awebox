#!/usr/bin/python3
<<<<<<< HEAD
import matplotlib
matplotlib.use('TkAgg')
import matplotlib.pyplot as plt

import awebox as awe
=======
"""
Efficient computation of a power curve for a dual-drone system with Ampyx AP2 aircraft.
Model and constraints as in:

"Performance assessment of a rigid wing Airborne Wind Energy pumping system",
G. Licitra, J. Koenemann, A. Bürger, P. Williams, R. Ruiterkamp, M. Diehl
Energy, Vol.173, pp. 569-585, 2019.

:author: Jochem De Schutter
"""

import awebox as awe
from ampyx_ap2_settings import set_ampyx_ap2_settings
import matplotlib.pyplot as plt
>>>>>>> 63ae58a0
import numpy as np

# dual kite with point-mass model
options = {}
options['user_options.system_model.architecture'] = {1:0, 2:1, 3:1}
options = set_ampyx_ap2_settings(options)

# trajectory should be a single pumping cycle with five windings
options['user_options.trajectory.type'] = 'power_cycle'
options['user_options.trajectory.system_type'] = 'lift_mode'
options['user_options.trajectory.lift_mode.windings'] = 5
options['model.system_bounds.x.l_t'] = [1.0e-2, 1.0e3]

# wind model
options['params.wind.z_ref'] = 10.0
options['params.wind.power_wind.exp_ref'] = 0.15
options['user_options.wind.model'] = 'power'
options['user_options.wind.u_ref'] = 10.

# discretization
options['nlp.n_k'] = 60
options['user_options.trajectory.lift_mode.phase_fix'] = 'single_reelout'

# set-up sweep options
sweep_opts = [('user_options.wind.u_ref', np.linspace(5,9,5, endpoint=True))]

sweep = awe.Sweep(name = 'dual_kites_power_curve', options = options, seed = sweep_opts)
sweep.build()
sweep.run(apply_sweeping_warmstart = True)
sweep.plot(['comp_stats', 'comp_convergence'])
plt.show()<|MERGE_RESOLUTION|>--- conflicted
+++ resolved
@@ -1,11 +1,4 @@
 #!/usr/bin/python3
-<<<<<<< HEAD
-import matplotlib
-matplotlib.use('TkAgg')
-import matplotlib.pyplot as plt
-
-import awebox as awe
-=======
 """
 Efficient computation of a power curve for a dual-drone system with Ampyx AP2 aircraft.
 Model and constraints as in:
@@ -20,7 +13,6 @@
 import awebox as awe
 from ampyx_ap2_settings import set_ampyx_ap2_settings
 import matplotlib.pyplot as plt
->>>>>>> 63ae58a0
 import numpy as np
 
 # dual kite with point-mass model
