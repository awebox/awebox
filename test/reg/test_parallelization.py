import casadi as cd
import awebox.opts.kite_data.ampyx_data as ampyx_data
import awebox as awe
import awebox.trial as awe_trial

def test_parallelization():
    N = 300
    x = cd.MX.sym('x'); z = cd.MX.sym('z'); p = cd.MX.sym('p')
    dae = {'x': x, 'z': z, 'p': p, 'ode': 0, 'alg': z}
    func = cd.integrator('func', 'idas', dae)
    F = func.map(N, 'thread')
    F(x0=0, z0=0, p=0)

def get_basic_trial_options():
    trial_options = {}
    trial_options['user_options.system_model.architecture'] = {1: 0}
    trial_options['user_options.system_model.kite_dof'] = 3
    trial_options['user_options.kite_standard'] = awe.ampyx_data.data_dict()
    trial_options['user_options.trajectory.system_type'] = 'lift_mode'
    trial_options['user_options.trajectory.lift_mode.windings'] = 1
    trial_options['model.tether.aero_elements'] = 1
    trial_options['user_options.induction_model'] = 'not_in_use'
    trial_options['nlp.collocation.u_param'] = 'zoh'
    trial_options['nlp.n_k'] = 5
    trial_options['solver.max_iter'] = 2
    return trial_options

def test_parallel_model_generation():
    trial_options = get_basic_trial_options()
    for parallelization_type in ['serial', 'concurrent_futures']:
        trial_options['model.construction.parallelization.type'] = parallelization_type
        trial_name = parallelization_type
        trial = awe_trial.Trial(trial_options, trial_name)
        trial.build()
        trial.optimize(final_homotopy_step='initial')

def test_parallel_nlp_generation():
    trial_options = get_basic_trial_options()
    for parallelization_type in ['serial', 'concurrent_futures']:
        trial_options['nlp.parallelization.type'] = parallelization_type
        trial_name = parallelization_type
        trial = awe_trial.Trial(trial_options, trial_name)
        trial.build()
        trial.optimize(final_homotopy_step='initial')


def test_parallel_solver_generation():
    trial_options = get_basic_trial_options()
    for parallelization_type in ['serial', 'multiprocessing_pool']:
        trial_options['solver.construction.parallelization.type'] = parallelization_type
        trial_name = parallelization_type
        trial = awe_trial.Trial(trial_options, trial_name)
        trial.build()
        trial.optimize(final_homotopy_step='initial')

def test_parallel_solver_generation():
    trial_options = {}
    trial_options['user_options.system_model.architecture'] = {1: 0}
    trial_options['user_options.system_model.kite_dof'] = 3
    trial_options['user_options.kite_standard'] = awe.ampyx_data.data_dict()
    trial_options['user_options.trajectory.system_type'] = 'lift_mode'
    trial_options['user_options.trajectory.lift_mode.windings'] = 1
    trial_options['model.tether.aero_elements'] = 1
    trial_options['user_options.induction_model'] = 'not_in_use'
    trial_options['nlp.collocation.u_param'] = 'zoh'
    trial_options['nlp.n_k'] = 5
    trial_options['solver.max_iter'] = 2

    for solver_generation_method in ['serial', 'multiprocessing_pool']:
        trial_options['solver.generation_method'] = solver_generation_method

        trial_name = solver_generation_method

        # compute trajectory solution
        trial = awe_trial.Trial(trial_options, trial_name)
        trial.build()
        trial.optimize(final_homotopy_step='initial')

if __name__ == "__main__":
    test_parallelization()
<<<<<<< HEAD
    test_parallel_model_generation()
    test_parallel_nlp_generation()
=======
>>>>>>> f9b166e3
    test_parallel_solver_generation()<|MERGE_RESOLUTION|>--- conflicted
+++ resolved
@@ -34,25 +34,6 @@
         trial.build()
         trial.optimize(final_homotopy_step='initial')
 
-def test_parallel_nlp_generation():
-    trial_options = get_basic_trial_options()
-    for parallelization_type in ['serial', 'concurrent_futures']:
-        trial_options['nlp.parallelization.type'] = parallelization_type
-        trial_name = parallelization_type
-        trial = awe_trial.Trial(trial_options, trial_name)
-        trial.build()
-        trial.optimize(final_homotopy_step='initial')
-
-
-def test_parallel_solver_generation():
-    trial_options = get_basic_trial_options()
-    for parallelization_type in ['serial', 'multiprocessing_pool']:
-        trial_options['solver.construction.parallelization.type'] = parallelization_type
-        trial_name = parallelization_type
-        trial = awe_trial.Trial(trial_options, trial_name)
-        trial.build()
-        trial.optimize(final_homotopy_step='initial')
-
 def test_parallel_solver_generation():
     trial_options = {}
     trial_options['user_options.system_model.architecture'] = {1: 0}
@@ -78,9 +59,5 @@
 
 if __name__ == "__main__":
     test_parallelization()
-<<<<<<< HEAD
     test_parallel_model_generation()
-    test_parallel_nlp_generation()
-=======
->>>>>>> f9b166e3
     test_parallel_solver_generation()