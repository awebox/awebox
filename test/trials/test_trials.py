--- conflicted
+++ resolved
@@ -152,15 +152,12 @@
     return None
 
 # 18
-<<<<<<< HEAD
 def test_vortex_3_dof(final_homotopy_step='final', overwrite_options={}):
     trial_name = 'vortex_3_dof_trial'
     run_test(trial_name, final_homotopy_step=final_homotopy_step, overwrite_options=overwrite_options)
     return None
 
 # 19
-=======
->>>>>>> f9b166e3
 def test_segmented_tether(final_homotopy_step='final', overwrite_options={}):
     trial_name = 'segmented_tether_trial'
     run_test(trial_name, final_homotopy_step=final_homotopy_step, overwrite_options=overwrite_options)
@@ -229,14 +226,14 @@
     basic_health_options = copy.deepcopy(base_options)
 
     basic_health_options['user_options.trajectory.lift_mode.windings'] = 1
-    basic_health_options['nlp.n_k'] = 9 #6 #9 # try to decrease this.
+    basic_health_options['nlp.n_k'] = 9 # try to decrease this.
     basic_health_options['nlp.collocation.d'] = 3
     basic_health_options['nlp.collocation.u_param'] = 'zoh'
     basic_health_options['solver.hippo_strategy'] = False
 
     basic_health_options['solver.health_check.when'] = 'success'
     basic_health_options['nlp.collocation.name_constraints'] = True
-    basic_health_options['solver.health_check.help_with_debugging'] = True #False
+    basic_health_options['solver.health_check.help_with_debugging'] = False
 
     basic_health_options['solver.homotopy_method.advance_despite_max_iter'] = False
     basic_health_options['solver.homotopy_method.advance_despite_ill_health'] = False
@@ -247,10 +244,9 @@
     basic_health_options['solver.ipopt.autoscale'] = False
     basic_health_options['solver.health_check.spy_matrices'] = False
     basic_health_options['quality.when'] = 'never'
-    basic_health_options['visualization.cosmetics.variables.si_or_scaled'] = 'si' #'scaled'
+    basic_health_options['visualization.cosmetics.variables.si_or_scaled'] = 'si'
     basic_health_options['solver.health_check.save_health_indicators'] = True
     basic_health_options['solver.health_check.thresh.condition_number'] = 1e10
-
 
     return basic_health_options
 
@@ -271,17 +267,10 @@
     single_kite_options['model.tether.aero_elements'] = 1
     single_kite_options['user_options.induction_model'] = 'not_in_use'
     single_kite_options['solver.linear_solver'] = 'ma57'
-    single_kite_options['solver.cost.beta.0'] = 1e3
-    single_kite_options['model.scaling.other.tension_estimate'] = 'average_force'
     single_kite_options['nlp.collocation.u_param'] = 'zoh'
     single_kite_options['nlp.n_k'] = 20
     single_kite_options['quality.raise_exception'] = True
-<<<<<<< HEAD
-    single_kite_options['visualization.cosmetics.plot_eq_constraints'] = True
-    single_kite_options['visualization.cosmetics.trajectory.reel_in_linestyle'] = '--'
-=======
     single_kite_options['solver.generation_method'] = 'multiprocessing_pool'
->>>>>>> f9b166e3
 
     single_kite_basic_health_options = make_basic_health_variant(single_kite_options)
 
@@ -371,6 +360,7 @@
     actuator_comparison_options['user_options.system_model.kite_dof'] = 6
 
     vortex_options = copy.deepcopy(single_kite_6_dof_options)
+    vortex_options['nlp.collocation.d'] = 3
     vortex_options['user_options.trajectory.lift_mode.windings'] = 1
     vortex_options['user_options.induction_model'] = 'vortex'
     vortex_options['model.aero.vortex.representation'] = 'alg'
@@ -484,7 +474,6 @@
 
 if __name__ == "__main__":
 
-<<<<<<< HEAD
     parallel_or_serial = 'serial'
 
     types_of_problems = {'single_kites': True,
@@ -564,9 +553,9 @@
         #     test_large_dual_kite()
 
         if types_of_problems['vortex']:
+            test_vortex()
             test_vortex_basic_health()
             test_vortex_force_zero_basic_health()
-            test_vortex()
             test_vortex_force_zero()
             test_vortex_3_dof()
 
@@ -583,38 +572,4 @@
         message = 'unexpected method of running test_trials trials'
         print_op.log_and_raise_error(message)
 
-    print('done')
-=======
-    test_single_kite_basic_health()
-    test_single_kite()
-    test_single_kite_6_dof_basic_health()
-    test_single_kite_6_dof()
-    test_segmented_tether()
-    test_poly()
-    test_drag_mode()
-    test_save_trial()
-    test_dual_kite_basic_health()
-    test_dual_kite()
-    test_dual_kite_6_dof_basic_health()
-    test_dual_kite_6_dof()
-
-    # # # test_small_dual_kite()
-    # # # test_small_dual_kite_basic_health()
-    # # # test_large_dual_kite()
-    # # # test_large_dual_kite_basic_health()
-    #
-    test_dual_kite_tracking()
-    test_dual_kite_tracking_winch()
-
-    test_vortex_force_zero_basic_health()
-    test_vortex_force_zero()
-    test_vortex_basic_health()
-    test_vortex()
-
-    # test_actuator_qaxi_basic_health()
-    # test_actuator_qaxi()
-    # test_actuator_qasym()
-    # test_actuator_uaxi()
-    # test_actuator_uasym()
-    # test_actuator_comparison()
->>>>>>> f9b166e3
+    print('done')