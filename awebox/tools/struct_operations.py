--- conflicted
+++ resolved
@@ -30,7 +30,6 @@
 '''
 from typing import Dict
 
-import casadi as ca
 import casadi.tools as cas
 import numpy as np
 import operator
@@ -43,17 +42,14 @@
 from awebox.logger.logger import Logger as awelogger
 import awebox.tools.print_operations as print_op
 import awebox.tools.vector_operations as vect_op
-<<<<<<< HEAD
+from awebox.ocp.discretization import construct_time_grids
+from awebox.tools.sam_functionalities import construct_time_grids_SAM_reconstruction, originalTimeToSAMTime
+
 from itertools import chain
 import matplotlib.pyplot as plt
 from multiprocessing import Pool, Lock
 import multiprocessing
 from concurrent.futures import ThreadPoolExecutor
-=======
-from awebox.ocp.discretization import construct_time_grids
-from awebox.tools.sam_functionalities import construct_time_grids_SAM_reconstruction, originalTimeToSAMTime
-
->>>>>>> f9b166e3
 
 def subkeys(casadi_struct, key):
 
@@ -242,16 +238,29 @@
     n_k = nlp_options['n_k']
     d = nlp_options['collocation']['d']
 
+    # reminder: if ddx == d - 1:
+    #     kdx = kdx + 1
+    #     ddx = None
     at_control_node = (ddx is None)
 
-    passed_Xdot_is_meaningful = (Xdot is not None)
+    passed_Xdot_is_meaningful = (Xdot is not None) and not (Xdot == Xdot(0.))
 
     derivs_lifted_in_V = ('xdot' in list(V.keys()))
+
+    sample_deriv = 'd' + subkeys(model_variables, 'x')[0]
+    sample_deriv_label = '[' + coll_var_name + ',0,0,xdot,' + sample_deriv + ',0]'
+    derivs_lifted_in_coll_vars = sample_deriv_label in V.labels()
+
+    sample_control = subkeys(model_variables, 'u')[0]
+    sample_control_label = '[' + coll_var_name + ',0,0,u,' + sample_control + ',0]'
+    controls_lifted_in_coll_vars = sample_control_label in V.labels()
 
     if at_control_node and derivs_lifted_in_V and kdx < n_k:
         return V[var_type, kdx]
     elif at_control_node and passed_Xdot_is_meaningful and kdx < n_k:
         return Xdot['x', kdx]
+    elif derivs_lifted_in_coll_vars and kdx < n_k:
+        return V[coll_var_name, kdx, ddx, 'xdot']
     elif passed_Xdot_is_meaningful and kdx < n_k:
         return Xdot['coll_x', kdx, ddx]
     else:
@@ -281,13 +290,13 @@
                     local_val = V['x', kdx, deriv_name, dim]
                 elif at_control_node and deriv_name_in_controls and u_is_zoh and kdx < n_k:
                     local_val = V['u', kdx, deriv_name, dim]
-                elif at_control_node and deriv_name_in_controls and not u_is_zoh:
+                elif at_control_node and deriv_name_in_controls and controls_lifted_in_coll_vars:
                     kdx_local = kdx - 1
                     ddx_local = -1
                     local_val = V[coll_var_name, kdx_local, ddx_local, 'u', deriv_name, dim]
                 elif deriv_name_in_states and V_has_collocation_vars and kdx < n_k:
                     local_val = V[coll_var_name, kdx, ddx, 'x', deriv_name, dim]
-                elif deriv_name_in_controls and V_has_collocation_vars and not u_is_zoh and kdx < n_k:
+                elif deriv_name_in_controls and V_has_collocation_vars and controls_lifted_in_coll_vars and kdx < n_k:
                     local_val = V[coll_var_name, kdx, ddx, 'u', deriv_name, dim]
                 else:
                     local_val = cas.DM.zeros((1, 1))
@@ -780,15 +789,9 @@
     return scaling_value
 
 
-<<<<<<< HEAD
-def var_si_to_scaled(var_type, var_name, var_si, scaling, make_safety_check=True):
-
-    if make_safety_check:
-=======
 def var_si_to_scaled(var_type, var_name, var_si, scaling, check_should_multiply = True):
-    
+
     if check_should_multiply:
->>>>>>> f9b166e3
         should_multiply, message = should_variable_be_scaled(var_type, var_name, var_si, scaling)
         if message is not None:
             print_op.base_print(message, level='warning')
@@ -802,15 +805,9 @@
     else:
         return var_si
 
-<<<<<<< HEAD
-def var_scaled_to_si(var_type, var_name, var_scaled, scaling, make_safety_check=True):
-
-    if make_safety_check:
-=======
 def var_scaled_to_si(var_type, var_name, var_scaled, scaling, check_should_multiply = True):
 
     if check_should_multiply:
->>>>>>> f9b166e3
         should_multiply, message = should_variable_be_scaled(var_type, var_name, var_scaled, scaling)
         if message is not None:
             print_op.base_print(message, level='warning')
@@ -1702,7 +1699,7 @@
     return None
 
 
-def eval_time_grids_SAM(nlp_options: dict, tf_opt: ca.DM) -> Dict[str, np.ndarray]:
+def eval_time_grids_SAM(nlp_options: dict, tf_opt: cas.DM) -> Dict[str, np.ndarray]:
     """
     Calculate the time grids for the SAM discretization.
     This makes use of a function that translates the original nlp time to the SAM time.
