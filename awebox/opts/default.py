#
#    This file is part of awebox.
#
#    awebox -- A modeling and optimization framework for multi-kite AWE systems.
#    Copyright (C) 2017-2019 Jochem De Schutter, Rachel Leuthold, Moritz Diehl,
#                            ALU Freiburg.
#    Copyright (C) 2018-2019 Thilo Bronnenmeyer, Kiteswarms Ltd.
#    Copyright (C) 2016      Elena Malz, Sebastien Gros, Chalmers UT.
#
#    awebox is free software; you can redistribute it and/or
#    modify it under the terms of the GNU Lesser General Public
#    License as published by the Free Software Foundation; either
#    version 3 of the License, or (at your option) any later version.
#
#    awebox is distributed in the hope that it will be useful,
#    but WITHOUT ANY WARRANTY; without even the implied warranty of
#    MERCHANTABILITY or FITNESS FOR A PARTICULAR PURPOSE.  See the GNU
#    Lesser General Public License for more details.
#
#    You should have received a copy of the GNU Lesser General Public
#    License along with awebox; if not, write to the Free Software Foundation,
#    Inc., 51 Franklin Street, Fifth Floor, Boston, MA  02110-1301  USA
#
#
#################################################
# Method sets all user options to a default value
#################################################

import numpy as np
from . import funcs
import casadi as cas

def set_default_user_options(internal_access = False):

    ## notation for dict tree:
    ## (category, sub_categroy, sub_sub_category, parameter name, default value, (tooltip, tooltip list), sweep_type)

    default_user_options_tree = [

        ## user options
        ('user_options',    'trajectory',  None,        'type',                  'power_cycle',      ('possible options', ['power_cycle', 'transition','mpc']), 't'),
        ('user_options',    'trajectory',  None,        'system_type',           'lift_mode',        ('possible options', ['lift_mode','drag_mode']), 't'),
        ('user_options',    'trajectory',  'lift_mode', 'windings',              5,                  ('number of windings [int]', None),'s'),
        ('user_options',    'trajectory',  'lift_mode', 'phase_fix',             True,               ('choose True or False', [True, False]),'x'),
        ('user_options',    'trajectory',  'lift_mode', 'max_l_t',               None,               ('set maximum main tether length', None),'s'),
        ('user_options',    'trajectory',  'lift_mode', 'pumping_range',         None,               ('set predefined pumping range (only in comb. w. phase-fix)', None),'x'),
        ('user_options',    'trajectory',  'transition','initial_trajectory',    None,               ('relative path to pickled initial trajectory', None),'x'),
        ('user_options',    'trajectory',  'transition','terminal_trajectory',   None,               ('relative path to pickled terminal trajectory', None),'x'),
        ('user_options',    'trajectory',  'compromised_landing','emergency_scenario', ('broken_lift',2),  ('type of emergency scenario as tuple, with (SCENARIO, KITE_NODE)', None),'x'),
        ('user_options',    'trajectory',  'compromised_landing','xi_0_initial',   0.00,             ('starting position on initial trajectory between 0 and 1', None),'s'),
        ('user_options',    'trajectory',  'tracking',  'fix_tether_length',     True,                ('fixing tether length for the trajectory', [True, False]),'s'),
        ('user_options',    'trajectory',  None,        'fixed_params',          {},                 ('give dict of fixed system parameters and their values',None),'s'),
        ('user_options',    'trajectory',  'aero_test', 'phi_0',                 45. * np.pi / 180., ('pitch angle amplitude for pitch-plunge test [rad]', None),'x'),
        ('user_options',    'trajectory',  'aero_test', 'h_0',                   1.,                 ('plunge amplitude for pitch-plunge test [m]', None),'x'),
        ('user_options',    'trajectory',  'aero_test', 'omega',                 2. * np.pi,         ('frequency of pitching/plunging motion for pitch-plunge test [rad/s]', None),'x'),
        ('user_options',    'system_model',None,        'kite_dof',              6,                  ('give the number of states that designate each kites position [int]: 3 (implies roll-control), 6 (implies DCM rotation)',[3,6]),'t'),
        ('user_options',    'system_model',None,        'surface_control',       1,                  ('which derivative of the control-surface-deflection is controlled? [int]: 0 (control of deflections), 1 (control of deflection rates)', [0, 1]),'x'),
        ('user_options',    'system_model',None,        'architecture',          {1:0, 2:1, 3:1},    ('choose tuple (layers,siblings)', None),'t'),
        ('user_options',    'system_model',None,        'cross_tether',          False,              ('enable cross_tether', [True, False]),'t'),
        ('user_options',    'wind',        None,        'model',                 'log_wind',         ('possible options', ['log_wind', 'uniform', 'datafile']),'x'),
        ('user_options',    'wind',        None,        'u_ref',                 5.,                 ('reference wind speed [m/s]', None),'s'),
        ('user_options',    'wind',        None,        'atmosphere_heightsdata', None,              ('data for the heights at this time instant', None),'s'),
        ('user_options',    'wind',        None,        'atmosphere_featuresdata',None,              ('data for the wind features at this time instant', None),'s'),
        ('user_options',    None,          None,        'induction_model',       'actuator',         ('possible options', ['not_in_use', 'actuator']),'x'),
        ('user_options',    None,          None,        'kite_standard',         None,               ('possible options',None),'x'),
        ('user_options',    None,          None,        'atmosphere',            'isa',              ('possible options', ['isa', 'uniform']),'x'),
        ('user_options',    None,          None,        'tether_model',          'default',          ('possible options',['default']),'x'),
        ('user_options',    None,          None,        'tether_drag_model',     'equivalence',      ('possible options',['trivial', 'simple', 'equivalence', 'not_in_use']),'t'),
        ('user_options',    None,          None,        'internal_access',       internal_access,    ('Only set internal parameters/options if you know what you are doing', [True, False]),'x'),
    ]

    default_user_options, help_options = funcs.build_options_tree(default_user_options_tree, {}, {})

    return default_user_options, help_options

def set_default_options(default_user_options, help_options):

    kite_colors = ['b', 'g', 'r', 'm', 'c', 'r', 'g', 'b', 'm', 'c', 'r', 'g', 'b', 'm', 'c']
    dim_colors = ['b', 'g', 'r', 'm', 'c', 'y', 'darkorange', 'darkkhaki', 'darkviolet']

    default_options_tree = [

        ## atmosphere model
        ('params',  'atmosphere', None, 'g',        9.81,     ('gravitational acceleration [m/s^2]', None),'s'),
        ('params',  'atmosphere', None, 'gamma',    1.4,      ('polytropic exponent of air [-]', None),'s'),
        ('params',  'atmosphere', None, 'r',        287.053,  ('universal gas constant [J/kg/K]', None),'s'),
        ('params',  'atmosphere', None, 't_ref',    288.15,   ('reference temperature [K]', None),'s'),
        ('params',  'atmosphere', None, 'p_ref',    101325.,    ('reference pressure [Pa]', None),'s'),
        ('params',  'atmosphere', None, 'rho_ref',  1.225,      ('reference air density [kg/m^3]', None),'s'),
        ('params',  'atmosphere', None, 'gamma_air',6.5e-3,     ('temperature gradient [K/m]', None),'s'),
        ('params',  'atmosphere', None, 'mu_ref',   1.789e-5,   ('dynamic viscosity of air kg/m/s', None),'s'),
        ('params',  'atmosphere', None, 'c_sutherland',   120., ('sutherland constant relating dynamic viscosity to air temperature [K]', None),'s'),

        ## wind mode
        ('params', 'wind', 'log_wind', 'z_ref',     10.,  ('reference height [m]', None),'s'),
        ('params', 'wind', 'log_wind', 'z0_air',    0.1,  ('surface roughness length of log-wind profile [m], (0.1: roughness farm land with wind breaks more than 1km apart)', None),'s'),

        ## aero model
        ('model', 'aero', 'three_dof',  'coeff_max',    [2., 80.0 * np.pi / 180.],      ('maximum coefficients in roll-control model', None),'x'),
        ('model', 'aero', 'three_dof',  'coeff_min',    [0., -80.0 * np.pi / 180.],     ('minimum coefficients in roll-control model', None),'x'),
        ('model', 'aero', 'actuator',   'a_ref',        1./3.,              ('reference value for the induction factors in actuator-disk model. takes values between 0. and 0.4', None),'x'),
        ('model', 'aero', 'actuator',   'a_range',      [-0.1, 0.5],        ('allowed range for induction factors', None),'x'),
        ('model', 'aero', 'actuator',   'scaling',      1.,                 ('scaling factor for the actuator-disk residual', None),'x'),
        ('model', 'aero', 'actuator',   'varrho_ref',   6.,                 ('approximation of the relative orbit radius, for normalization of the actuator disk equations', None),'x'),
        ('model', 'aero', 'actuator',   'varrho_range', [0., cas.inf],      ('allowed range for the relative orbit radius, for normalization of the actuator disk equations', None), 'x'),
        ('model', 'aero', 'actuator',   'steadyness',   'steady',           ('selection of steady vs unsteady actuator disk model', ['steady', 'unsteady']),'x'),
        ('model', 'aero', 'actuator',   'correct_tilt', True,               ('apply Glauert tilt correction', [True, False]), 'x'),
        ('model', 'aero', 'actuator',   'unsteady_model',       'axi_pitt_peters',      ('selection of appropriate unsteady actuator disk model', ['axi_pitt_peters', 'axi_new']),'x'),
        ('model', 'aero', 'actuator',   'normal_vector_model',  'default',              ('selection of estimation method for normal vector', ['default', 'least_squares', 'tether_parallel', 'binormal']), 'x'),

        # geometry (to be loaded!)
        ('model',  'geometry', 'overwrite', 'm_k',         None,     ('geometrical parameter', None),'s'),
        ('model',  'geometry', 'overwrite', 's_ref',       None,     ('geometrical parameter', None),'s'),
        ('model',  'geometry', 'overwrite', 'b_ref',       None,     ('geometrical parameter', None),'s'),
        ('model',  'geometry', 'overwrite', 'c_ref',       None,     ('geometrical parameter', None),'s'),
        ('model',  'geometry', 'overwrite', 'ar',          None,     ('geometrical parameter', None),'s'),
        ('model',  'geometry', 'overwrite', 'j',           None,     ('geometrical parameter', None),'s'),
        ('model',  'geometry', 'overwrite', 'length',      None,     ('geometrical parameter', None),'x'),
        ('model',  'geometry', 'overwrite', 'height',      None,     ('geometrical parameter', None),'x'),
        ('model',  'geometry', 'overwrite', 'delta_max',   None,     ('geometrical parameter', None),'t'),
        ('model',  'geometry', 'overwrite', 'ddelta_max',  None,     ('geometrical parameter', None),'t'),
        ('model',  'geometry', 'overwrite', 'c_root',      None,     ('geometrical parameter', None),'x'),
        ('model',  'geometry', 'overwrite', 'c_tip',       None,     ('geometrical parameter', None),'x'),
        ('model',  'geometry', 'overwrite', 'fuselage',    None,     ('geometrical parameter', None),'x'),
        ('model',  'geometry', 'overwrite', 'wing',        None,     ('geometrical parameter', None),'x'),
        ('model',  'geometry', 'overwrite', 'tail',        None,     ('geometrical parameter', None),'x'),
        ('model',  'geometry', 'overwrite', 'wing_profile',None,     ('geometrical parameter', None),'x'),
        ('model',  'geometry', 'overwrite', 'r_tether',    None,     ('geometrical parameter', None),'s'),

        # stability derivatives
        ('model',  'aero', 'overwrite', 'CL0',         None,     ('aerodynamic parameter', None),'s'),
        ('model',  'aero', 'overwrite', 'CS0',         None,     ('aerodynamic parameter', None),'s'),
        ('model',  'aero', 'overwrite', 'CD0',         None,     ('aerodynamic parameter', None),'s'),
        ('model',  'aero', 'overwrite', 'CLalpha',     None,     ('aerodynamic parameter', None),'s'),
        ('model',  'aero', 'overwrite', 'CSalpha',     None,     ('aerodynamic parameter', None),'s'),
        ('model',  'aero', 'overwrite', 'CDalpha',     None,     ('aerodynamic parameter', None),'s'),
        ('model',  'aero', 'overwrite', 'CLalpha2',    None,     ('aerodynamic parameter', None),'s'),
        ('model',  'aero', 'overwrite', 'CSalpha2',    None,     ('aerodynamic parameter', None),'s'),
        ('model',  'aero', 'overwrite', 'CDalpha2',    None,     ('aerodynamic parameter', None),'s'),
        ('model',  'aero', 'overwrite', 'CLbeta',      None,     ('aerodynamic parameter', None),'s'),
        ('model',  'aero', 'overwrite', 'CSbeta',      None,     ('aerodynamic parameter', None),'s'),
        ('model',  'aero', 'overwrite', 'CDbeta',      None,     ('aerodynamic parameter', None),'s'),
        ('model',  'aero', 'overwrite', 'CLbeta2',     None,     ('aerodynamic parameter', None),'s'),
        ('model',  'aero', 'overwrite', 'CSbeta2',     None,     ('aerodynamic parameter', None),'s'),
        ('model',  'aero', 'overwrite', 'CDbeta2',     None,     ('aerodynamic parameter', None),'s'),
        ('model',  'aero', 'overwrite', 'CLdeltae',    None,     ('aerodynamic parameter', None),'s'),
        ('model',  'aero', 'overwrite', 'CLdeltaa',    None,     ('aerodynamic parameter', None),'s'),
        ('model',  'aero', 'overwrite', 'CLdeltar',    None,     ('aerodynamic parameter', None),'s'),
        ('model',  'aero', 'overwrite', 'CSdeltae',    None,     ('aerodynamic parameter', None),'s'),
        ('model',  'aero', 'overwrite', 'CSdeltaa',    None,     ('aerodynamic parameter', None),'s'),
        ('model',  'aero', 'overwrite', 'CSdeltar',    None,     ('aerodynamic parameter', None),'s'),
        ('model',  'aero', 'overwrite', 'CDdeltae',    None,     ('aerodynamic parameter', None),'s'),
        ('model',  'aero', 'overwrite', 'CDdeltaa',    None,     ('aerodynamic parameter', None),'s'),
        ('model',  'aero', 'overwrite', 'CDdeltar',    None,     ('aerodynamic parameter', None),'s'),
        ('model',  'aero', 'overwrite', 'CLdeltaa2',   None,     ('aerodynamic parameter', None),'s'),
        ('model',  'aero', 'overwrite', 'CSdeltaa2',   None,     ('aerodynamic parameter', None),'s'),
        ('model',  'aero', 'overwrite', 'CDdeltaa2',   None,     ('aerodynamic parameter', None),'s'),
        ('model',  'aero', 'overwrite', 'CLdeltae2',   None,     ('aerodynamic parameter', None),'s'),
        ('model',  'aero', 'overwrite', 'CSdeltae2',   None,     ('aerodynamic parameter', None),'s'),
        ('model',  'aero', 'overwrite', 'CDdeltae2',   None,     ('aerodynamic parameter', None),'s'),
        ('model',  'aero', 'overwrite', 'CLdeltar2',   None,     ('aerodynamic parameter', None),'s'),
        ('model',  'aero', 'overwrite', 'CSdeltar2',   None,     ('aerodynamic parameter', None),'s'),
        ('model',  'aero', 'overwrite', 'CDdeltar2',   None,     ('aerodynamic parameter', None),'s'),
        ('model',  'aero', 'overwrite', 'CLalpha_deltae', None,     ('aerodynamic parameter', None),'s'),
        ('model',  'aero', 'overwrite', 'CSalpha_deltae', None,     ('aerodynamic parameter', None),'s'),
        ('model',  'aero', 'overwrite', 'CDalpha_deltae', None,     ('aerodynamic parameter', None),'s'),
        ('model',  'aero', 'overwrite', 'CLbeta_deltaa', None,     ('aerodynamic parameter', None),'s'),
        ('model',  'aero', 'overwrite', 'CSbeta_deltaa', None,     ('aerodynamic parameter', None),'s'),
        ('model',  'aero', 'overwrite', 'CDbeta_deltaa', None,     ('aerodynamic parameter', None),'s'),
        ('model',  'aero', 'overwrite', 'CLbeta_deltar', None,     ('aerodynamic parameter', None),'s'),
        ('model',  'aero', 'overwrite', 'CSbeta_deltar', None,     ('aerodynamic parameter', None),'s'),
        ('model',  'aero', 'overwrite', 'CDbeta_deltar', None,     ('aerodynamic parameter', None),'s'),
        ('model',  'aero', 'overwrite', 'CLp', None,     ('aerodynamic parameter', None),'s'),
        ('model',  'aero', 'overwrite', 'CSp', None,     ('aerodynamic parameter', None),'s'),
        ('model',  'aero', 'overwrite', 'CDp', None,     ('aerodynamic parameter', None),'s'),
        ('model',  'aero', 'overwrite', 'CLq', None,     ('aerodynamic parameter', None),'s'),
        ('model',  'aero', 'overwrite', 'CSq', None,     ('aerodynamic parameter', None),'s'),
        ('model',  'aero', 'overwrite', 'CDq', None,     ('aerodynamic parameter', None),'s'),
        ('model',  'aero', 'overwrite', 'CLr', None,     ('aerodynamic parameter', None),'s'),
        ('model',  'aero', 'overwrite', 'CSr', None,     ('aerodynamic parameter', None),'s'),
        ('model',  'aero', 'overwrite', 'CDr', None,     ('aerodynamic parameter', None),'s'),
        ('model',  'aero', 'overwrite', 'Cl0', None,     ('aerodynamic parameter', None),'s'),
        ('model',  'aero', 'overwrite', 'Cm0', None,     ('aerodynamic parameter', None),'s'),
        ('model',  'aero', 'overwrite', 'Cn0', None,     ('aerodynamic parameter', None),'s'),
        ('model',  'aero', 'overwrite', 'Cldeltae', None,     ('aerodynamic parameter', None),'s'),
        ('model',  'aero', 'overwrite', 'Cldeltaa', None,     ('aerodynamic parameter', None),'s'),
        ('model',  'aero', 'overwrite', 'Cldeltar', None,     ('aerodynamic parameter', None),'s'),
        ('model',  'aero', 'overwrite', 'Cmdeltae', None,     ('aerodynamic parameter', None),'s'),
        ('model',  'aero', 'overwrite', 'Cmdeltaa', None,     ('aerodynamic parameter', None),'s'),
        ('model',  'aero', 'overwrite', 'Cmdeltar', None,     ('aerodynamic parameter', None),'s'),
        ('model',  'aero', 'overwrite', 'Cndeltae', None,     ('aerodynamic parameter', None),'s'),
        ('model',  'aero', 'overwrite', 'Cndeltaa', None,     ('aerodynamic parameter', None),'s'),
        ('model',  'aero', 'overwrite', 'Cndeltar', None,     ('aerodynamic parameter', None),'s'),
        ('model',  'aero', 'overwrite', 'Clalpha', None,     ('aerodynamic parameter', None),'s'),
        ('model',  'aero', 'overwrite', 'Cmalpha', None,     ('aerodynamic parameter', None),'s'),
        ('model',  'aero', 'overwrite', 'Cnalpha', None,     ('aerodynamic parameter', None),'s'),
        ('model',  'aero', 'overwrite', 'Clbeta', None,     ('aerodynamic parameter', None),'s'),
        ('model',  'aero', 'overwrite', 'Cmbeta', None,     ('aerodynamic parameter', None),'s'),
        ('model',  'aero', 'overwrite', 'Cnbeta', None,     ('aerodynamic parameter', None),'s'),
        ('model',  'aero', 'overwrite', 'Clp', None,     ('aerodynamic parameter', None),'s'),
        ('model',  'aero', 'overwrite', 'Cmp', None,     ('aerodynamic parameter', None),'s'),
        ('model',  'aero', 'overwrite', 'Cnp', None,     ('aerodynamic parameter', None),'s'),
        ('model',  'aero', 'overwrite', 'Clq', None,     ('aerodynamic parameter', None),'s'),
        ('model',  'aero', 'overwrite', 'Cmq', None,     ('aerodynamic parameter', None),'s'),
        ('model',  'aero', 'overwrite', 'Cnq', None,     ('aerodynamic parameter', None),'s'),
        ('model',  'aero', 'overwrite', 'Clr', None,     ('aerodynamic parameter', None),'s'),
        ('model',  'aero', 'overwrite', 'Cmr', None,     ('aerodynamic parameter', None),'s'),
        ('model',  'aero', 'overwrite', 'Cnr', None,     ('aerodynamic parameter', None),'s'),
        ('model',  'aero', 'overwrite', 'alpha_max_deg', None,     ('aerodynamic parameter', None),'t'),
        ('model',  'aero', 'overwrite', 'alpha_min_deg', None,     ('aerodynamic parameter', None),'t'),
        ('model',  'aero', 'overwrite', 'beta_max_deg', None,     ('aerodynamic parameter', None),'t'),
        ('model',  'aero', 'overwrite', 'beta_min_deg', None,     ('aerodynamic parameter', None),'t'),

        ## kite model
        #### tether properties
        ('params',  'tether', None, 'kappa',        10.,     ('Baumgarte stabilization constant for constraint formulation[-]', None),'s'),
        ('params',  'tether', None, 'rho',          970.,    ('tether material density [kg/m^3]', None),'s'),
        ('params',  'tether', None, 'cd',           1.,      ('drag coefficient [-]', None),'s'),
        ('params',  'tether', None, 'f_max',        5.,      ('max. reel-out factor [-]', None),'s'),
        ('params',  'tether', None, 'sigma_max',    3.6e9,   ('max. tether stress [Pa]', None),'s'),
        ('params',  'tether', None, 'f_sigma',      10.,     ('tether stress safety factor [-]', None),'x'),
        ('model',  'tether', None, 'control_var',  'dddl_t', ('tether control variable', ['ddl_t', 'dddl_t']),'x'),
        ('model',  'tether', None, 'aero_elements', 10,     ('number of discretizations made in approximating the tether drag. int greater than 1. [-]', None),'x'),
        ('model',  'tether', None, 'reynolds_smoothing',    1e-1,       ('smoothing width of the heaviside approximation in the cd vs. reynolds polynomial [-]', None),'x'),
        ('model',  'tether', None, 'cd_model',              'constant',  ('how to calculate the tether drag coefficient: piecewise interpolation, polyfit interpolation, constant', ['piecewise', 'polyfit', 'constant']),'x'),
        ('model',  'tether', None, 'attachment',    'com',  ('tether attachment mode', ['com', 'stick']),'x'),
        ('model',  'tether', 'cross_tether', 'attachment',    'com',  ('tether attachment mode', ['com', 'stick', 'wing_tip']),'x'),

        #### system bounds and limits (physical)
        ('model',  'system_bounds', 'theta',       'diam_t',       [1.0e-3, 1.0e-1],                                                  ('main tether diameter bounds [m]', None),'x'),
        ('model',  'system_bounds', 'theta',       'diam_s',       [1.0e-3, 1.0e-1],                                                  ('secondary tether diameter bounds [m]', None),'x'),
        ('model',  'system_bounds', 'theta',       'diam_c',       [1.0e-3, 1.0e-1],                                                  ('cross-tether diameter bounds [m]', None),'x'),
        ('model',  'system_bounds', 'xd',          'l_t',          [1.0e-2, 1.0e3],                                                   ('main tether length bounds [m]', None),'x'),
        ('model',  'system_bounds', 'theta',       'l_s',          [1.0e-2, 1.0e3],                                                   ('secondary tether length bounds [m]', None),'x'),
        ('model',  'system_bounds', 'theta',       'l_i',          [1.0e2, 1.0e2],                                                    ('intermediate tether length bounds [m]', None),'x'),
        ('model',  'system_bounds', 'theta',       'l_c',          [1.0e-2, 1.0e3],                                                    ('cross-tether length bounds [m]', None),'x'),
        ('model',  'system_bounds', 'xd',          'q',            [np.array([-cas.inf, -cas.inf, 10.0]), np.array([cas.inf, cas.inf, cas.inf])],         ('kite position bounds [m]', None),'x'),
        ('model',  'system_bounds', 'theta',       't_f',          [1e-3, 500.0],                                                     ('main tether max acceleration [m/s^2]', None),'x'),
        ('model',  'system_bounds', 'xa',          'lambda',       [0., cas.inf],                                                         ('multiplier bounds', None),'x'),
        ('model',  'system_bounds', 'u',           'dkappa',       [-1000.0, 1000.0],                                                 ('generator braking constant [kg/m/s]', None),'x'),

        #### model bounds (range of validity)
        ('model',   'model_bounds', 'tether_stress', 'include',              True,       ('include tether stress inequality in constraints', [True, False]),'x'),
        ('model',   'model_bounds', 'tether_stress', 'scaling',              1.,        ('tightness scaling for tether stress inequality', None),'x'),
        ('model',   'model_bounds', 'tether_force',  'include',              False,      ('include tether force inequality in constraints', [True, False]),'x'),
        ('params',  'model_bounds',  None,           'tether_force_limits',  np.array([1e0, 2e3]),  ('tether force limits', None),'s'),
        ('model',   'model_bounds', 'airspeed',  'include',                 False,      ('include airspeed inequality for kites in constraints', [True, False]),'x'),
        ('params',  'model_bounds',  None,           'airspeed_limits',     np.array([1.,150.]),  ('airspeed limits', None),'s'),
        ('model',   'model_bounds', 'aero_validity', 'include',              True,       ('include orientation bounds on alpha and beta (not possible in 3dof mode)', [True, False]),'x'),
        ('model',   'model_bounds', 'aero_validity', 'scaling',              1.,         ('tightness scaling for aero_validity inequalities', None),'x'),
        ('model',   'model_bounds', 'anticollision', 'safety_factor',        5.,         ('safety margin for anticollision constraint [m]', None),'x'),
        ('model',   'model_bounds', 'anticollision', 'include',              True,       ('include a minimum distance anticollision inequality in constraints', [True, False]),'x'),
        ('model',   'model_bounds', 'anticollision_radius', 'include',       False,      ('include a minimum radius anticollision inequality in constraints', [True, False]),'x'),
        ('model',   'model_bounds', 'anticollision_radius', 'scaling',       1.,         ('tightness scaling for anticollision inequalities', None),'x'),
        ('model',   'model_bounds', 'acceleration',  'include',              True,       ('include a hardware limit on node acceleration', [True, False]),'x'),
        ('model',   'model_bounds', 'acceleration',  'acc_max',              12.,        ('maximum acceleration [g]', None),'x'),
        ('model',   'model_bounds', 'rotation',     'include',               True,     ('include constraints on roll and pitch motion', None), 't'),
<<<<<<< HEAD
        ('params',  'model_bounds', None,           'rot_angles',            np.array([80.0*np.pi/180., 80.0*np.pi/180.]), ('[roll, pitch] - [rad]', None), 's'),
        ('params',  'model_bounds', None,           'span_angle',            45.0*np.pi/180., ('[max. angle between span and wing-tip cross-tether] - [rad]', None), 's'),
=======
        ('model',   'model_bounds', 'rotation',     'type',               'yaw',     ('rotation constraint type', ['yaw','roll_pitch']), 't'),
        ('params',  'model_bounds', None,           'rot_angles',            np.array([80.0*np.pi/180., 80.0*np.pi/180., 160.0*np.pi/180.0]), ('[roll, pitch, yaw] - [rad]', None), 's'),
>>>>>>> 37793e92
        ('model',   'model_bounds', 'dcoeff_actuation', 'include',      False,       ('include a bound on dcoeff', None), 'x'),
        ('model',   'model_bounds', 'coeff_actuation', 'include',      False,       ('include a bound on dcoeff', None), 'x'),
        ('model',   'model_bounds', None, 'dcoeff_max',      [5.,80.*np.pi/180],       ('include a bound on dcoeff', None), 'x'),
        ('model',   'model_bounds', None, 'dcoeff_min',      [-5.,-80.*np.pi/180],       ('include a bound on dcoeff', None), 'x'),
        ('params',   'model_bounds', None, 'coeff_compromised_max', np.array([1.5, 60*np.pi/180.]), ('include a bound on dcoeff', None), 's'),
        ('params',   'model_bounds', None, 'coeff_compromised_min', np.array([0., -60*np.pi/180.]), ('include a bound on dcoeff', None), 's'),
        ('model',   'model_bounds', None, 'dcoeff_compromised_factor', 1., ('???', None), 's'),

        #### scaling
        ('model',  'scaling', 'xd',     'l_t',      500.,     ('main tether natural length [m]', None),'x'),
        ('model',  'scaling', 'theta',  'l_i',      100.,     ('intermediate tether natural length [m]', None),'x'),
        ('model',  'scaling', 'theta',  'l_s',      50.,      ('secondary tether natural length [m]', None),'x'),
        ('model',  'scaling', 'theta',  'l_c',      100.,     ('cross-tether natural length [m]', None),'x'),
        ('model',  'scaling', 'theta',  'diam_t',   5e-3,     ('main tether natural diameter [m]', None),'x'),
        ('model',  'scaling', 'theta',  'diam_s',   5e-3,     ('secondary tether natural diameter [m]', None),'x'),
        ('model',  'scaling', 'theta',  'diam_c',   5e-3,     ('cross-tether natural diameter [m]', None),'x'),
        ('model',  'scaling', 'xl',     'a',        1.0,      ('induction factor [-]', None),'x'),
        ('model',  'scaling', 'other',  'g',	    9.81,     ('acceleration to use for scaling [m/s^2]', None), 'x'),
        ('model',  'scaling', 'xd',     'kappa',    1e1,      ('generator braking parameter [m]', None),'x'),

        ('model',   'scaling_overwrite', 'lambda_tree', 'include', True, ('specific scaling of tether tension per length', None),'t'),
        ('model',   'scaling_overwrite', 'xa',     'lambda',    None,    ('scaling of tether tension per length', None),'t'),
        ('model',   'scaling_overwrite', 'xd',      'e',        None,    ('scaling of the energy', None),'t'),

        ('model',  'jit_code_gen',     None, 'include',              False,                  ('generate code with jit for model functions'),'t'),
        ('model',  'jit_code_gen',     None, 'compiler',             'clang',                ('compiler for generated code'),'t'),

        ('params',   None,       None,   'kappa_r',  1.,         ('baumgarte stabilization constant for dcm dynamics', None),'x'),

        #### ground_station
        ('params', 'ground_station', None, 'r_gen',            0.25,   ('winch generator drum radius [m]',None),'x'),
        ('params', 'ground_station', None, 'm_gen',            100.,   ('effective mass of generator [kg], guessed',None),'x'),
        ('model', 'ground_station', None, 'ddl_t_max',        10.,    ('reel-in/out acceleration limit on the tether [m/s^2]', None),'x'),

        ## formulation
        ('formulation',     'trajectory',   'aero_test',     'total_periods',    10.,         ('total number of oscillations of the wing', None),'x'),

        #### emergency landing
        ('formulation', 'nominal_landing', None, 'main_node_radius', 40., ('???', None), 'x'),
        ('formulation', 'nominal_landing', None, 'kite_node_radius', 80., ('???', None), 'x'),

        #### battery parameters
        # todo: some of these parameters have nothing to do with the battery.
        ('formulation', 'compromised_landing', 'battery', 'flap_length', None, ('???', None), 'x'),
        ('formulation', 'compromised_landing', 'battery', 'flap_width', None, ('???', None), 'x'),
        ('formulation', 'compromised_landing', 'battery', 'max_flap_defl', None, ('???', None), 'x'),
        ('formulation', 'compromised_landing', 'battery', 'min_flap_defl', None, ('???', None), 'x'),
        ('formulation', 'compromised_landing', 'battery', 'c_dl', None, ('???', None), 'x'),
        ('formulation', 'compromised_landing', 'battery', 'c_dphi', None, ('???', None), 'x'),
        ('formulation', 'compromised_landing', 'battery', 'defl_lift_0', None, ('???', None), 'x'),
        ('formulation', 'compromised_landing', 'battery', 'defl_roll_0', None, ('???', None), 'x'),
        ('formulation', 'compromised_landing', 'battery', 'voltage', None, ('???', None), 'x'),
        ('formulation', 'compromised_landing', 'battery', 'mAh', None, ('???', None), 'x'),
        ('formulation', 'compromised_landing', 'battery', 'charge', None, ('???', None), 'x'),
        ('formulation', 'compromised_landing', 'battery', 'number_of_cells', None, ('???', None), 'x'),
        ('formulation', 'compromised_landing', 'battery', 'conversion_efficiency', None, ('???', None), 'x'),
        ('formulation', 'compromised_landing', 'battery', 'power_controller', None, ('???', None), 'x'),
        ('formulation', 'compromised_landing', 'battery', 'power_electronics', None, ('???', None), 'x'),
        ('formulation', 'compromised_landing', 'battery', 'charge_fraction', None, ('???', None), 'x'),

        ## numerics
        #### NLP options
        ('nlp',  None,               None, 'n_k',                  40,                     ('control discretization [int]', None),'t'),
        ('nlp',  None,               None,  'discretization',      'direct_collocation',   ('possible options', ['direct_collocation']),'x'),
        ('nlp',  'collocation',      None, 'd',                    4,                      ('degree of lagrange polynomials inside collocation interval [int]', None),'t'),
        ('nlp',  'collocation',      None, 'scheme',               'radau',                ('collocation scheme', ['radau','legendre']),'x'),
        ('nlp',  'collocation',      None, 'u_param',              'zoh',                 ('control parameterization in collocation interval', ['poly','zoh']),'x'),
        ('nlp',  None,               None, 'lift_xddot',           True,                   ('lift xddot values on interval nodes', [True, False]),'x'),
        ('nlp',  None,               None, 'lift_xa',              True,                   ('lift xa values on interval nodes', [True, False]),'x'),
        ('nlp',  None,               None, 'phase_fix_reelout',    0.7,                    ('time fraction of reel-out phase', None),'x'),
        ('nlp',  None,               None, 'pumping_range',        [None, None],           ('set predefined pumping range (only in comb. w. phase-fix)', None),'x'),
        ('nlp',  'cost',             None, 'output_quadrature',    True,                   ('use quadrature for integral system outputs in cost function', (True, False)),'t'),
        ('nlp',  'parallelization',  None, 'overwrite',            None,                   ('parallellize function evaluations', (True, False)),'t'),
        ('nlp',  'parallelization',  None, 'type',                 'openmp',               ('parallellization type', (True, False)),'t'),
        ('nlp',  None,               None, 'slack_constraints',    False,                  ('slack path constraints', (True, False)),'t'),

        ### Multiple shooting integrator options
        ('nlp',  'integrator',       None, 'type',                 'collocation',          ('integrator type', ('idas', 'collocation')),'t'),
        ('nlp',  'integrator',       None, 'jit_coll',             False,                  ('code-generate coll integrator', (True, False)),'t'),
        ('nlp',  'integrator',       None, 'num_steps_coll',       1,                      ('number of steps within coll integrator', None),'t'),
        ('nlp',  'integrator',       None, 'jit_idas',             False,                  ('code-generate idas integrator', (True, False)),'t'),
        ('nlp',  'integrator',       None, 'num_steps_rk4root',    20,                     ('number of steps within rk4rootintegrator', None),'t'),
        ('nlp',  'integrator',       None, 'jit_overwrite',        None,                   ('code-generate integrator', (True, False)),'t'),
        ('nlp',  'integrator',       None, 'num_steps_overwrite',  None,                   ('number of steps within integrator', None),'t'),
        ('nlp',  'integrator',       None, 'collocation_scheme',   'radau',                ('scheme of collocation integrator', None),'t'),
        ('nlp',  'integrator',       None, 'interpolation_order',  3,                      ('order of interpolating polynomial', None),'t'),

        ### solver options
        # todo: embed other solvers
        ('solver',  None,   None,   'linear_solver',        'ma57',     ('which linear solver to use', ['ma57']),'x'),
        ('solver',  None,   None,   'hessian_approximation',False,      ('use a limited-memory hessian approximation instead of the exact Newton hessian', [True, False]),'x'),
        ('solver',  None,   None,   'max_iter',             2000,       ('maximum ipopt iterations [int]', None),'x'),
        ('solver',  None,   None,   'max_cpu_time',         1.e4,       ('maximum cpu time (seconds) ipopt can spend in one stage of the homotopy', None), 'x'),
        ('solver',  None,   None,   'mu_target',            0.,         ('target for interior point homotopy parameter in ipopt [float]', None),'x'),
        ('solver',  None,   None,   'mu_init',              1.,         ('start value for interior point homotopy parameter in ipopt [float]', None),'x'),
        ('solver',  None,   None,   'tol',                  1e-8,       ('ipopt solution tolerance [float]', None),'x'),
        ('solver',  None,   None,   'callback',             False,      ('plot intermediate solutions', [True,False]),'x'),
        ('solver',  None,   None,   'callback_step',        10,         ('callback interval [int]', None),'x'),
        ('solver',  None,   None,   'jit',                  False,      ('callback interval [int]', None),'t'),
        ('solver',  None,   None,   'compiler',            'clang',     ('callback interval [int]', None),'x'),
        ('solver',  None,   None,   'jit_flags',           '-O0',       ('flags to be passed to jit compiler', None),'t'),
        ('solver',  None,   None,   'expand_overwrite',     None,      ('expand MX --> SX [int]', None),'t'),

        ('solver',  None,   None,   'hippo_strategy',       True,       ('enable hippo strategy to increase homotopy speed', [True, False]),'x'),
        ('solver',  None,   None,   'mu_hippo',             1e-2,       ('target for interior point homotop parameter for hippo strategy [float]', None),'x'),
        ('solver',  None,   None,   'tol_hippo',            1e-4,       ('ipopt solution tolerance for hippo strategy [float]', None),'x'),
        ('solver',  None,   None,   'acceptable_iter_hippo',5,       ('ipopt solution tolerance for hippo strategy [float]', None),'x'),

        ('solver',  'initialization', None,   'ua_norm',               60.,       ('initial guess of apparent kite speed [m/s]', None),'x'),
        ('solver',  'initialization', None,   'incid_deg',             30.,       ('initial tether elevation angle [deg]', None),'x'),
        ('solver',  'initialization', None,   'initialization_type',
         'default',       ('set initialization type', None),'t'),
        ('solver',  'initialization', None,   'winding_period',        10.,        ('initial guess of reasonable period for one winding [s]', None),'x'),
        ('solver',  'initialization', None,   'min_rel_radius',        2.,        ('minimum allowed radius to span ratio allowed in initial guess [-]', None),'x'),
        ('solver',  'initialization', None,   'max_cone_angle_multi',  80.,       ('maximum allowed cone angle allowed in initial guess, for multi-kite scenarios [deg]', None),'x'),
        ('solver',  'initialization', None,   'max_cone_angle_single', 10.,       ('maximum allowed cone angle allowed in initial guess, for single-kite scenarios [deg]', None),'x'),
        ('solver',  'initialization', None,   'landing_velocity',      22.,       ('initial guess for average reel in velocity during the landing [m/s]', None),'x'),
        ('solver',  'initialization', None,   'interpolation_scheme',     's_curve',       ('interpolation scheme used for initial guess generation', ['s_curve', 'poly']),'x'),
        ('solver',  'initialization', None,   'fix_tether_length',     False,       ('fix tether length for trajectory', [True, False]),'x'),
        ('solver',  'initialization', 'xd',   'l_t',                   500.0,       ('initial main tether length', [True, False]),'x'),

        ('solver',   'tracking',       None,   'stagger_distance',      0.1,       ('distance between tracking trajectory and initial guess [m]', None),'x'),

        ('solver',   'weights',        None,   'dq',                    1e-1,       ('optimization weight for all dq variables [-]', None),'x'),
        ('solver',   'weights',        None,   'q',                     1e-1,       ('optimization weight for all q variables [-]', None),'x'),
        ('solver',   'weights',        None,   'omega',                 1e-1,       ('optimization weight for all omega variables [-]', None),'x'),
        ('solver',   'weights',        None,   'r',                     10.,        ('optimization weight for all r variables [-]', None),'x'),
        ('solver',   'weights',        None,   'delta',                 1e-10,      ('optimization weight for all delta variables [-]', None),'x'),
        ('solver',   'weights',        None,   'ddelta',                1e-10,      ('optimization weight for all ddelta variables [-]', None),'x'),
        ('solver',   'weights',        None,   'lambda',                1.,         ('optimization weight for all lambda variables [-]', None),'x'),
        ('solver',   'weights',        None,   'a',                     1e-3,       ('optimization weight for lifted variable a [-]', None),'x'),
        ('solver',   'weights',        None,   'dkappa',                1e1,          ('optimization weight for control variable dkappa [-]', None),'s'),

        ('solver',   'weights_overwrite', None,   'dddl_t',                None,        ('optimization weight for control variable dddl_t [-]', None),'s'),

        ('solver',  'cost',             'tracking',         0,      1e-1,       ('starting cost for tracking', None),'x'),
        ('solver',  'cost',             'regularisation',   0,      1e-4,       ('starting cost for regularisation', None),'s'),
        ('solver',  'cost',             'ddq_regularisation', 0,    0,       ('starting cost for ddq_regularisation', None),'s'),

        ('solver',  'cost',             'gamma',            0,      0.,         ('starting cost for gamma', None),'x'),
        ('solver',  'cost',             'iota',             0,      0.,         ('starting cost for iota', None),'x'),
        ('solver',  'cost',             'psi',              0,      0.,         ('starting cost for psi', None),'x'),
        ('solver',  'cost',             'tau',              0,      0.,         ('starting cost for tau', None),'x'),
        ('solver',  'cost',             'eta',              0,      0.,         ('starting cost for tau', None),'x'),
        ('solver',  'cost',             'nu',               0,      0.,         ('starting cost for nu', None),'x'),
        ('solver',  'cost',             'upsilon',          0,      0.,         ('starting cost for upsilon', None),'x'),

        ('solver',  'cost',             'fictitious',       0,      1e-4,       ('starting cost for fictitious', None),'x'),
        ('solver',  'cost',             'power',            0,      0.,         ('starting cost for power', None),'x'),
        ('solver',  'cost',             't_f',              0,      1e-2,       ('starting cost for final time', None),'x'),
        ('solver',  'cost',             'theta',            0,      1e-2,       ('starting cost for theta', None),'x'),
        ('solver',  'cost',             'nominal_landing',  0,      0,          ('starting cost for nominal_landing', None),'x'),
        ('solver',  'cost',             'compromised_battery',  0,  0,          ('starting cost for compromised_battery', None),'x'),
        ('solver',  'cost',             'transition',       0,      0,          ('starting cost for transition', None),'x'),

        ('solver',  'cost',             'tracking',         1,      0.,         ('update cost for tracking', None),'x'),
        ('solver',  'cost',             'gamma',            1,      1e3,        ('update cost for gamma', None),'s'),
        ('solver',  'cost',             'iota',             1,      1e3,        ('update cost for iota', None),'x'),
        ('solver',  'cost',             'psi',              1,      1e3,        ('update cost for psi', None),'x'),
        ('solver',  'cost',             'tau',              1,      1e3,        ('update cost for tau', None),'x'),
        ('solver',  'cost',             'eta',              1,      1e3,        ('update cost for eta', None),'x'),
        ('solver',  'cost',             'nu',               1,      1e3,        ('update cost for nu', None),'x'),
        ('solver',  'cost',             'upsilon',          1,      1e3,        ('update cost for upsilon', None),'x'),

        ('solver',  'cost',             'fictitious',       1,      1e3,        ('update cost for fictitious', None),'x'),
        ('solver',  'cost',             'nominal_landing',  1,      1e-2,       ('update cost for nominal_landing', None),'x'),
        ('solver',  'cost',             'compromised_battery',  1,  1e1,        ('update cost for compromised_battery', None),'x'),
        ('solver',  'cost',             'transition',       1,      1e-1,        ('update cost for transition', None), 'x'),

        ('solver',  'cost',             'compromised_battery',  2,  0,          ('second update cost for compromised_battery', None),'x'),
        ('solver',  'cost',             'tracking',             2,  0,          ('second update cost for tracking', None),'x'),

        ('solver',  'cost_overwrite',   'power',            1,      None,       ('update cost for power', None),'t'),
        ('solver',    None,          None,        'save_trial',            False,              ('Automatically save trial after solving', [True, False]),'x'),

        ### problem health diagnostics options
        ('solver',  'health',   'singular_values',      'ratio_min_tol',                1e5,    ('ill-conditioning test threshold - largest ratio between max/min singular values', None),'x'),
        ('solver',  'health',   'singular_values',      'min_tol',                      1e-8,   ('tolerance of smallest accepted singular value', None),'x'),
        ('solver',  'health',   None,                   'active_threshold',             1e0,    ('threshold for a constraint to be considered active (smallest ratio between lambda and g). should be larger than 1', None),'x'),
        ('solver',  'health',   None,                   'autorun_check',                False,  ('run a health-check after every homotopy step', [True, False]),'x'),
        ('solver',  'health',   None,                   'after_failure_check',          False,   ('run a health-check when a homotopy step fails', [True, False]),'x'),
        ('solver',  'health',   'sosc',                 'reduced_hessian_null_tol',     1e-3,   ('tolerance of null-space test in reduced hessian', None),'x'),
        ('solver',  'health',   None,                   'matrix_entry_zero_tol',        1e-6,   ('tolerance for a matrix entry to be considered zero', None),'x'),

        ### simulation options
        ('sim', None,  None,    'number_of_finite_elements',  20,                 ('Integrator steps in one sampling interval', None), 'x'),
        ('sim', None,  None,    'sys_params',                 None,               ('system parameters dict', None), 'x'),

        ### mpc options
        ('mpc', None,  None,    'N',            10,                 ('MPC horizon', None), 'x'),
        ('mpc', None,  None,    'scheme',      'radau',             ('NLP collocation scheme', ['legendre','radau']), 'x'),
        ('mpc', None,  None,    'd',            4,                  ('NLP collocation polynomial order', None), 'x'),
        ('mpc', None,  None,    'jit',          False,              ('MPC solver jitting', None), 'x'),
        ('mpc', None,  None,    'expand',       True,               ('expand NLP expressions', None), 'x'),
        ('mpc', None,  None,    'cost_type',    'tracking',         ('MPC cost function type', ['tracking','economic']), 'x'),
        ('mpc', None,  None,    'linear_solver','ma57',             ('MPC cost function type', None), 'x'),
        ('mpc', None,  None,    'max_iter',     1000,               ('MPC solver max iterations', None), 'x'),
        ('mpc', None,  None,    'max_cpu_time', 2000,               ('MPC solver max cpu time', None), 'x'),
        ('mpc', None,  None,    'plot_flag',    False,              ('MPC plot solution for each step', None), 'x'),
        ('mpc', None,  None,    'ref_interpolator','spline',        ('periodic reference interpolation method', None), 'x'),

        ### visualization options
        ('visualization', 'cosmetics', 'trajectory', 'colors',      kite_colors,    ('list of colors for trajectory', None), 'x'),
        ('visualization', 'cosmetics', 'trajectory', 'axisfont',    {'size': '20'}, ('???', None), 'x'),
        ('visualization', 'cosmetics', 'trajectory', 'ylabelsize',  15,             ('???', None), 'x'),
        ('visualization', 'cosmetics', 'trajectory', 'kite_bodies', False,          ('choose whether kite bodies should be plotted or not', [True, False]), 'x'),
        ('visualization', 'cosmetics', 'trajectory', 'kite_num_per_meter', 3,       ('discretization level of kite body visualization', None), 'x'),
        ('visualization', 'cosmetics', 'trajectory', 'wake_nodes',  False,          ('draw wake nodes into instantaneous plots', [True, False]), 'x'),
        ('visualization', 'cosmetics', 'trajectory', 'alpha',       0.3,            ('transparency of trajectories in animation', None), 'x'),
        ('visualization', 'cosmetics', 'trajectory', 'margin',      0.05,           ('trajectory figure margins', None), 'x'),
        ('visualization', 'cosmetics', None,         'save_figs',   False,          ('save the figures', [True, False]), 'x'),
        ('visualization', 'cosmetics', None,         'plot_coll',   True,           ('plot the collocation variables', [True, False]), 'x'),
        ('visualization', 'cosmetics', None,         'plot_ref',    False,          ('plot the tracking reference trajectory', [True, False]), 'x'),
        ('visualization', 'cosmetics', 'interpolation', 'include',  True,           ('???', None), 'x'),
        ('visualization', 'cosmetics', 'interpolation', 'type',     'poly',         ('???', None), 'x'),
        ('visualization', 'cosmetics', 'interpolation', 'N',        100,            ('???', None), 'x'),
        ('visualization', 'cosmetics', 'states',      'colors',     dim_colors,     ('list of colors for states', None), 'x'),
        ('visualization', 'cosmetics', 'states',      'axisfont',   {'size': '20'}, ('???', None), 'x'),
        ('visualization', 'cosmetics', 'states',      'ylabelsize', 15,             ('???', None), 'x'),
        ('visualization', 'cosmetics', 'controls',    'colors',     dim_colors,     ('list of colors for controls', None), 'x'),
        ('visualization', 'cosmetics', 'controls',    'axisfont',   {'size': '20'}, ('???', None), 'x'),
        ('visualization', 'cosmetics', 'controls',    'ylabelsize', 15,             ('???', None), 'x'),
        ('visualization', 'cosmetics', 'invariants',  'colors',     dim_colors,     ('list of colors for invariants', None), 'x'),
        ('visualization', 'cosmetics', 'invariants',  'axisfont',   {'size': '20'}, ('???', None), 'x'),
        ('visualization', 'cosmetics', 'invariants',  'ylabelsize', 15,             ('???', None), 'x'),
        ('visualization', 'cosmetics', 'algebraic_variables', 'colors', dim_colors, ('list of colors for algebraic variables', None), 'x'),
        ('visualization', 'cosmetics', 'algebraic_variables', 'axisfont', {'size': '20'}, ('???', None), 'x'),
        ('visualization', 'cosmetics', 'algebraic_variables', 'ylabelsize', 15,     ('???', None), 'x'),
        ('visualization', 'cosmetics', 'diagnostics', 'colors',     dim_colors,     ('list of colors for algebraic variables', None), 'x'),
        ('visualization', 'cosmetics', 'diagnostics', 'axisfont',   {'size': '20'}, ('???', None), 'x'),
        ('visualization', 'cosmetics', 'diagnostics', 'ylabelsize', 15,             ('???', None), 'x'),
        ('visualization', 'cosmetics', None, 'show_when_ready', False,             ('display plots as soon as they are ready', [True, False]), 'x'),

        # quality check options
        ('quality', 'test_param', None, 'c_max', 1e0,             ('maximum invariant test parameter', None), 'x'),
        ('quality', 'test_param', None, 'dc_max', 1e1,             ('maximum invariant test parameter', None), 'x'),
        ('quality', 'test_param', None, 'ddc_max', 5e1,             ('maximum invariant test parameter', None), 'x'),
        ('quality', 'test_param', None, 'max_loyd_factor', 30,             ('maximum loyd factor test parameter', None), 'x'),
        ('quality', 'test_param', None, 'max_power_harvesting_factor', 100,             ('maximum power harvesting factor test parameter', None), 'x'),
        ('quality', 'test_param', None, 'max_tension', 1e6,             ('maximum max main tether tension test parameter', None), 'x'),
        ('quality', 'test_param', None, 'max_velocity', 100.,             ('maximum kite velocity test parameter', None), 'x'),
        ('quality', 'test_param', None, 't_f_min', 5.,             ('minimum final time test parameter', None), 'x'),
        ('quality', 'test_param', None, 'power_balance_tresh', 2e-2,             ('power balance threshold test parameter', None), 'x'),
        ('quality', 'test_param', None, 'max_control_interval', 10.,             ('max control interval test parameter', None), 'x'),
    ]

    default_options, help_options = funcs.build_options_tree(default_options_tree, default_user_options, help_options)

    return default_options, help_options<|MERGE_RESOLUTION|>--- conflicted
+++ resolved
@@ -255,13 +255,9 @@
         ('model',   'model_bounds', 'acceleration',  'include',              True,       ('include a hardware limit on node acceleration', [True, False]),'x'),
         ('model',   'model_bounds', 'acceleration',  'acc_max',              12.,        ('maximum acceleration [g]', None),'x'),
         ('model',   'model_bounds', 'rotation',     'include',               True,     ('include constraints on roll and pitch motion', None), 't'),
-<<<<<<< HEAD
-        ('params',  'model_bounds', None,           'rot_angles',            np.array([80.0*np.pi/180., 80.0*np.pi/180.]), ('[roll, pitch] - [rad]', None), 's'),
-        ('params',  'model_bounds', None,           'span_angle',            45.0*np.pi/180., ('[max. angle between span and wing-tip cross-tether] - [rad]', None), 's'),
-=======
         ('model',   'model_bounds', 'rotation',     'type',               'yaw',     ('rotation constraint type', ['yaw','roll_pitch']), 't'),
         ('params',  'model_bounds', None,           'rot_angles',            np.array([80.0*np.pi/180., 80.0*np.pi/180., 160.0*np.pi/180.0]), ('[roll, pitch, yaw] - [rad]', None), 's'),
->>>>>>> 37793e92
+        ('params',  'model_bounds', None,           'span_angle',            45.0*np.pi/180., ('[max. angle between span and wing-tip cross-tether] - [rad]', None), 's'),
         ('model',   'model_bounds', 'dcoeff_actuation', 'include',      False,       ('include a bound on dcoeff', None), 'x'),
         ('model',   'model_bounds', 'coeff_actuation', 'include',      False,       ('include a bound on dcoeff', None), 'x'),
         ('model',   'model_bounds', None, 'dcoeff_max',      [5.,80.*np.pi/180],       ('include a bound on dcoeff', None), 'x'),
