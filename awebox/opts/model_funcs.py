#
#    This file is part of awebox.
#
#    awebox -- A modeling and optimization framework for multi-kite AWE systems.
#    Copyright (C) 2017-2021 Jochem De Schutter, Rachel Leuthold, Moritz Diehl,
#                            ALU Freiburg.
#    Copyright (C) 2018-2020 Thilo Bronnenmeyer, Kiteswarms Ltd.
#    Copyright (C) 2016      Elena Malz, Sebastien Gros, Chalmers UT.
#
#    awebox is free software; you can redistribute it and/or
#    modify it under the terms of the GNU Lesser General Public
#    License as published by the Free Software Foundation; either
#    version 3 of the License, or (at your option) any later version.
#
#    awebox is distributed in the hope that it will be useful,
#    but WITHOUT ANY WARRANTY; without even the implied warranty of
#    MERCHANTABILITY or FITNESS FOR A PARTICULAR PURPOSE.  See the GNU
#    Lesser General Public License for more details.
#
#    You should have received a copy of the GNU Lesser General Public
#    License along with awebox; if not, write to the Free Software Foundation,
#    Inc., 51 Franklin Street, Fifth Floor, Boston, MA  02110-1301  USA
#
#
'''
options_tree extension functions for options initially related to heading 'model'
_python-3.5 / casadi-3.4.5
- author: jochem de scutter, rachel leuthold, thilo bronnenmeyer, alu-fr/kiteswarms 2017-20
'''
import pdb

import numpy as np
import awebox as awe
import casadi as cas
import copy
import pickle
from awebox.logger.logger import Logger as awelogger

import awebox.tools.struct_operations as struct_op
import awebox.tools.performance_operations as perf_op
import awebox.tools.print_operations as print_op
import awebox.tools.vector_operations as vect_op

import awebox.mdl.aero.induction_dir.actuator_dir.flow as actuator_flow
import awebox.mdl.aero.induction_dir.vortex_dir.tools as vortex_tools

import awebox.mdl.wind as wind


def build_model_options(options, help_options, user_options, options_tree, fixed_params, architecture):

    # kite
    options_tree, fixed_params = build_geometry_options(options, help_options, options_tree, fixed_params)
    options_tree, fixed_params = build_kite_dof_options(options, options_tree, fixed_params)

    # problem specifics
    options_tree, fixed_params = build_constraint_applicablity_options(options, options_tree, fixed_params, architecture)
    options_tree, fixed_params = build_trajectory_options(options, options_tree, fixed_params, architecture)
    options_tree, fixed_params = build_integral_options(options, options_tree, fixed_params)

    # aerodynamics
    options_tree, fixed_params = build_stability_derivative_options(options, help_options, options_tree, fixed_params)
    options_tree, fixed_params = build_induction_options(options, help_options, options_tree, fixed_params, architecture)
    options_tree, fixed_params = build_actuator_options(options, options_tree, fixed_params, architecture)
    options_tree, fixed_params = build_vortex_options(options, options_tree, fixed_params, architecture)

    # tether
    options_tree, fixed_params = build_tether_drag_options(options, options_tree, fixed_params)
    options_tree, fixed_params = build_wound_tether_length_options(options, options_tree, fixed_params)
    options_tree, fixed_params = build_tether_stress_options(options, options_tree, fixed_params, architecture)
    options_tree, fixed_params = build_tether_control_options(options, options_tree, fixed_params)

    # environment
    options_tree, fixed_params = build_wind_options(options, options_tree, fixed_params)
    options_tree, fixed_params = build_atmosphere_options(options, options_tree, fixed_params)

    # scaling
    options_tree, fixed_params = build_fict_scaling_options(options, options_tree, fixed_params)
    options_tree, fixed_params = build_lambda_e_power_scaling(options, options_tree, fixed_params, architecture)

    return options_tree, fixed_params


####### geometry

def build_geometry_options(options, help_options, options_tree, fixed_params):

    geometry = get_geometry(options)
    for name in list(geometry.keys()):
        if help_options['model']['geometry']['overwrite'][name][1] == 's':
            dict_type = 'params'
        else:
            dict_type = 'model'
        options_tree.append((dict_type, 'geometry', None, name,geometry[name], ('???', None),'x'))

    return options_tree, fixed_params

def get_geometry(options):

    standard_geometry = load_kite_geometry(options['user_options']['kite_standard'])
    overwrite_options = options['model']['geometry']['overwrite']

    basic_options_params = extract_basic_geometry_params(overwrite_options, standard_geometry)
    geometry = get_geometry_params(basic_options_params, overwrite_options, standard_geometry)

    return geometry

def load_kite_geometry(kite_standard):

    if kite_standard is None:
        raise ValueError("No kite data provided")
    else:
        geometry = kite_standard['geometry']

    return geometry

def extract_basic_geometry_params(geometry_options, geometry_data):

    basic_params = ['s_ref','b_ref','c_ref','ar']
    basic_options_params = {}
    for name in list(geometry_options.keys()):
        if name in basic_params and geometry_options[name]:
            basic_options_params[name] = geometry_options[name]

    return basic_options_params

def get_geometry_params(basic_options_params, geometry_options, geometry_data):

    basic_params = ['s_ref','b_ref','c_ref','ar']
    dependent_params = ['s_ref','b_ref','c_ref','ar','m_k','j','c_root','c_tip','length','height']

    # initialize geometry
    geometry = {}

    # check if geometry if overdetermined
    if len(list(basic_options_params.keys())) > 2:
        raise ValueError("Geometry overdetermined, possibly inconsistent!")

    # check if basic geometry is being overwritten
    if len(list(basic_options_params.keys())) > 0:
        geometry = get_basic_params(geometry, basic_options_params, geometry_data)
        geometry = get_dependent_params(geometry, geometry_data)

    # check if independent or dependent geometry parameters are being overwritten
    overwrite_set = set(geometry_options.keys())
    for name in overwrite_set:
        if geometry_options[name] is None:
            32.0
        else:
            geometry[name] = geometry_options[name]

    # fill in remaining geometry data with user-provided data
    for name in list(geometry_data.keys()):
        if name not in list(geometry.keys()):
            geometry[name] = geometry_data[name]

    return geometry

def get_basic_params(geometry, basic_options_params,geometry_data):

    if 's_ref' in list(basic_options_params.keys()):
        geometry['s_ref'] = basic_options_params['s_ref']
        if 'b_ref' in list(basic_options_params.keys()):
            geometry['b_ref'] = basic_options_params['b_ref']
            geometry['c_ref'] = geometry['s_ref']/geometry['b_ref']
            geometry['ar'] = geometry['b_ref']/geometry['c_ref']
        elif 'c_ref' in list(basic_options_params.keys()):
            geometry['c_ref'] = basic_options_params['c_ref']
            geometry['b_ref'] = geometry['s_ref']/geometry['c_ref']
            geometry['ar'] = geometry['b_ref']/geometry['c_ref']
        elif 'ar' in list(basic_options_params.keys()):
            geometry['ar'] = basic_options_params['ar']
            geometry['c_ref'] = np.sqrt(geometry['s_ref']/geometry['ar'])
            geometry['b_ref'] = geometry['s_ref']/geometry['c_ref']
        else:
            geometry['ar'] = geometry_data['ar']
            geometry['c_ref'] = np.sqrt(geometry['s_ref']/geometry['ar'])
            geometry['b_ref'] = geometry['s_ref']/geometry['c_ref']
    elif 'b_ref' in list(basic_options_params.keys()):
        geometry['b_ref'] = basic_options_params['b_ref']
        if 'c_ref' in list(basic_options_params.keys()):
            geometry['c_ref'] = basic_options_params['c_ref']
            geometry['s_ref'] = geometry['b_ref']*geometry['c_ref']
            geometry['ar'] = geometry['b_ref']/geometry['c_ref']
        elif 'ar' in list(basic_options_params.keys()):
            geometry['ar'] = basic_options_params['ar']
            geometry['c_ref'] = geometry['b_ref']/geometry['ar']
            geometry['s_ref'] = geometry['b_ref']*geometry['c_ref']
        else:
            geometry['ar'] = geometry_data['ar']
            geometry['c_ref'] = geometry['b_ref']/geometry['ar']
            geometry['s_ref'] = geometry['b_ref']*geometry['c_ref']
    elif 'c_ref' in list(basic_options_params.keys()):
        geometry['c_ref'] = basic_options_params['c_ref']
        if 'ar' in list(basic_options_params.keys()):
            geometry['ar'] = basic_options_params['ar']
            geometry['b_ref'] = geometry['c_ref']*geometry['ar']
            geometry['s_ref'] = geometry['b_ref']*geometry['c_ref']
        else:
            geometry['ar'] = geometry_data['ar']
            geometry['b_ref'] = geometry['c_ref']*geometry['ar']
            geometry['s_ref'] = geometry['b_ref']*geometry['c_ref']
    elif 'ar' in list(basic_options_params.keys()):
        geometry['s_ref'] = geometry_data['s_ref']
        geometry['c_ref'] = np.sqrt(geometry['s_ref']/geometry['ar'])
        geometry['b_ref'] = geometry['s_ref']/geometry['c_ref']

    return geometry

def get_dependent_params(geometry, geometry_data):

    geometry['m_k'] = geometry['s_ref']/geometry_data['s_ref'] * geometry_data['m_k']  # [kg]

    geometry['j'] = geometry_data['j'] * geometry['m_k']/geometry_data['m_k'] # bad scaling appoximation..
    geometry['length'] = geometry['b_ref']  # only for plotting
    geometry['height'] = geometry['b_ref'] / 5.  # only for plotting

    geometry['c_root'] = 1.4 * geometry['c_ref']
    geometry['c_tip'] = 2. * geometry['c_ref'] - geometry['c_root']

    return geometry


##### kite dof

def build_kite_dof_options(options, options_tree, fixed_params):

    user_options = options['user_options']

    kite_dof = get_kite_dof(user_options)

    options_tree.append(('model', None, None, 'kite_dof', kite_dof, ('give the number of states that designate each kites position: 3 (implies roll-control), 6 (implies DCM rotation)',[3,6]),'x')),
    options_tree.append(('model', None, None, 'surface_control', user_options['system_model']['surface_control'], ('which derivative of the control-surface-deflection is controlled?: 0 (control of deflections), 1 (control of deflection rates)', [0, 1]),'x')),

    if (not int(kite_dof) == 6) and (not int(kite_dof) == 3):
        raise ValueError('Invalid kite DOF chosen.')

    elif int(kite_dof) == 6:
        geometry = get_geometry(options)
        delta_max = geometry['delta_max']
        ddelta_max = geometry['ddelta_max']
        options_tree.append(('model', 'system_bounds', 'x', 'delta', [-1. * delta_max, delta_max], ('control surface deflection bounds', None),'x'))
        options_tree.append(('model', 'system_bounds', 'u', 'ddelta', [-1. * ddelta_max, ddelta_max],
                             ('control surface deflection rate bounds', None),'x'))

        options_tree.append(('model', 'scaling', 'x', 'delta', 1, ('???', None), 'x'))
        options_tree.append(('model', 'scaling', 'x', 'omega', 1, ('???', None), 'x'))
        options_tree.append(('model', 'scaling', 'x', 'r', 1, ('descript', None), 'x'))


    return options_tree, fixed_params

def get_kite_dof(user_options):
    kite_dof = user_options['system_model']['kite_dof']
    return kite_dof


###### constraint applicability

def build_constraint_applicablity_options(options, options_tree, fixed_params, architecture):

    user_options = options['user_options']

    kite_dof = get_kite_dof(user_options)
    kite_has_3_dof = (int(kite_dof) == 3)
    if kite_has_3_dof:

        # do not include rotation constraints (only for 6dof)
        options_tree.append(('model', 'model_bounds', 'rotation', 'include', False, ('include constraints on roll and ptich motion', None),'t'))

        coeff_scaling = 0.1
        options_tree.append(('model', 'scaling', 'x', 'coeff', coeff_scaling, ('???', None), 'x'))

        options_tree.append(('model', 'model_bounds','aero_validity','include',False,('do not include aero validity for roll control',None),'x'))

        compromised_factor = options['model']['aero']['three_dof']['dcoeff_compromised_factor']
        dcoeff_compromised_max = np.array([5*compromised_factor,5])
        options_tree.append(('params', 'model_bounds', None, 'dcoeff_compromised_max', dcoeff_compromised_max, ('????', None), 'x'))
        options_tree.append(('params', 'model_bounds', None, 'dcoeff_compromised_min', -1. * dcoeff_compromised_max, ('?????', None), 'x'))

    else:
        options_tree.append(('model', 'model_bounds', 'coeff_actuation', 'include', False, ('???', None), 'x'))
        options_tree.append(('model', 'model_bounds', 'dcoeff_actuation', 'include', False, ('???', None), 'x'))

    groundspeed = options['solver']['initialization']['groundspeed']
    options_tree.append(('model', 'model_bounds', 'anticollision_radius', 'num_ref', groundspeed ** 2., ('an estimate of the square of the kite speed, for normalization of the anticollision inequality', None),'x'))

    u_ref = get_u_ref(options['user_options'])
    airspeed_ref = cas.sqrt(groundspeed**2 + u_ref**2)
    options_tree.append(('model', 'model_bounds', 'aero_validity', 'airspeed_ref', airspeed_ref, ('an estimate of the kite speed, for normalization of the aero_validity orientation inequality', None),'x'))

    airspeed_limits = options['params']['model_bounds']['airspeed_limits']
    airspeed_include = options['model']['model_bounds']['airspeed']['include']
    options_tree.append(('solver', 'initialization', None, 'airspeed_limits', airspeed_limits, ('airspeed limits [m/s]', None), 's'))
    options_tree.append(('solver', 'initialization', None, 'airspeed_include', airspeed_include, ('apply airspeed limits [m/s]', None), 's'))


    options_tree.append(('model', None, None, 'cross_tether', user_options['system_model']['cross_tether'], ('enable cross-tether',[True,False]),'x'))
    if architecture.number_of_kites == 1 or user_options['system_model']['cross_tether']:
        options_tree.append(('model', 'model_bounds', 'anticollision', 'include', False, ('anticollision inequality', (True,False)),'x'))

    # map single airspeed interval constraint to min/max constraints
    if options['model']['model_bounds']['airspeed']['include']:
        options_tree.append(('model', 'model_bounds', 'airspeed_max', 'include', True,   ('include max airspeed constraint', None),'x'))
        options_tree.append(('model', 'model_bounds', 'airspeed_min', 'include', True,   ('include min airspeed constraint', None),'x'))

    return options_tree, fixed_params


####### trajectory specifics

def build_trajectory_options(options, options_tree, fixed_params, architecture):

    user_options = options['user_options']

    if user_options['trajectory']['type'] not in ['nominal_landing', 'transitions', 'compromised_landing', 'launch']:
        fixed_params = user_options['trajectory']['fixed_params']
    else:
        if user_options['trajectory']['type'] == 'launch':
            initial_or_terminal = 'terminal'
        else:
            initial_or_terminal = 'initial'
        parameterized_trajectory = user_options['trajectory']['transition'][initial_or_terminal + '_trajectory']
        if type(parameterized_trajectory) == awe.trial.Trial:
            parameterized_trial = parameterized_trajectory
            V_pickle = parameterized_trial.optimization.V_final
        elif type(parameterized_trajectory) == str:
            relative_path = copy.deepcopy(parameterized_trajectory)
            parameterized_trial = pickle.load(open(parameterized_trajectory, 'rb'))
            if relative_path[-4:] == ".awe":
                V_pickle = parameterized_trial.optimization.V_final
            elif relative_path[-5:] == ".dict":
                V_pickle = parameterized_trial['solution_dict']['V_final']

        for theta in struct_op.subkeys(V_pickle, 'theta'):
            if theta not in ['t_f']:
                fixed_params[theta] = V_pickle['theta', theta]
    for theta in list(fixed_params.keys()):
        options_tree.append(('model', 'system_bounds', 'theta', theta, [fixed_params[theta]]*2,  ('user input for fixed bounds on theta', None),'x'))

    scenario, broken_kite = user_options['trajectory']['compromised_landing']['emergency_scenario']
    if not broken_kite in architecture.kite_nodes:
        broken_kite = architecture.kite_nodes[0]

    options_tree.append(('model', 'compromised_landing', None, 'emergency_scenario', [scenario, broken_kite], ('type of emergency scenario', ['broken_roll','broken_lift']),'x'))
    options_tree.append(('nlp', 'trajectory', None, 'type', user_options['trajectory']['type'], ('??', None), 'x'))

    t_f_guess = estimate_time_period(options, architecture)
    options_tree.append(('nlp', 'normalization', None, 't_f', t_f_guess, ('??', None), 'x'))


    return options_tree, fixed_params


def get_windings(user_options):
    if user_options['trajectory']['system_type'] == 'drag_mode':
        windings = 1
    else:
        windings = user_options['trajectory']['lift_mode']['windings']
    return windings

###### integral_outputs

def build_integral_options(options, options_tree, fixed_params):

    options_tree.append(('model', None, None, 'integral_outputs', options['nlp']['cost']['output_quadrature'], ('do not include integral outputs as system states',[True,False]),'x'))

    check_energy_summation = options['quality']['test_param']['check_energy_summation']
    options_tree.append(('model', 'test', None, 'check_energy_summation', check_energy_summation, ('check that no kinetic or potential energy source has gotten lost', None), 'x'))

    return options_tree, fixed_params




####### stability derivatives

def build_stability_derivative_options(options, help_options, options_tree, fixed_params):

    stab_derivs, aero_validity = load_stability_derivatives(options['user_options']['kite_standard'])
    for deriv_name in list(stab_derivs.keys()):

        if deriv_name == 'frame':
            for frame_type in stab_derivs[deriv_name].keys():

                specified_frame = stab_derivs[deriv_name][frame_type]
                options_tree.append(('model', 'aero', 'stab_derivs', frame_type + '_frame', specified_frame, ('???', None), 't'))

        else:
            for input_name in stab_derivs[deriv_name].keys():
                local_vals = stab_derivs[deriv_name][input_name]

                combi_name = deriv_name + input_name

                if help_options['model']['aero']['overwrite'][combi_name][1] == 's':
                    dict_type = 'params'
                else:
                    dict_type = 'model'

                overwrite_vals = options['model']['aero']['overwrite'][combi_name]
                if not overwrite_vals == None:
                    local_vals = overwrite_vals

                local_vals = cas.DM(local_vals)

                options_tree.append((dict_type, 'aero', deriv_name, input_name, local_vals, ('???', None),'x'))

    for bound_name in aero_validity.keys():
        local_vals = aero_validity[bound_name]

        overwrite_vals = options['model']['aero']['overwrite'][bound_name]
        if not overwrite_vals == None:
            local_vals = overwrite_vals

        options_tree.append(
            ('model', 'aero', None, bound_name, local_vals, ('???', None), 'x'))

    return options_tree, fixed_params

def load_stability_derivatives(kite_standard):

    if kite_standard is None:
        raise ValueError("No kite data provided")
    else:
        aero_deriv = kite_standard['stab_derivs']
        aero_validity = kite_standard['aero_validity']

    return aero_deriv, aero_validity


######## general induction

def build_induction_options(options, help_options, options_tree, fixed_params, architecture):

    user_options = options['user_options']

    options_tree.append(('model', None, None, 'induction_model', user_options['induction_model'], ('????', None), 'x')),
    options_tree.append(('formulation', 'induction', None, 'induction_model', user_options['induction_model'], ('????', None), 'x')),
    options_tree.append(('nlp', 'induction', None, 'induction_model', user_options['induction_model'], ('????', None), 'x')),
    options_tree.append(('solver', 'initialization', 'model', 'induction_model', user_options['induction_model'], ('????', None), 'x')),

    options_tree.append(('model', 'system_bounds', 'z', 'n_vec_length', [0., cas.inf], ('positive-direction parallel for actuator orientation [-]', None), 'x')),
    options_tree.append(('model', 'system_bounds', 'z', 'u_vec_length', [0., cas.inf], ('positive-direction parallel for actuator orientation [-]', None), 'x')),
    options_tree.append(('model', 'system_bounds', 'z', 'z_vec_length', [0., cas.inf], ('positive-direction parallel for actuator orientation [-]', None), 'x')),
    options_tree.append(('model', 'system_bounds', 'z', 'g_vec_length', [0., cas.inf], ('positive-direction parallel for actuator orientation [-]', None), 'x')),

    options_tree.append(('model', 'scaling', 'z', 'act_dcm', 1., ('descript', None), 'x'))
    options_tree.append(('model', 'scaling', 'z', 'wind_dcm', 1., ('descript', None), 'x'))

    z_vec_length_ref = 1.
    options_tree.append(('model', 'scaling', 'z', 'z_vec_length', z_vec_length_ref, ('descript', None), 'x'))
    options_tree.append(
        ('solver', 'initialization', 'induction', 'z_vec_length', z_vec_length_ref, ('descript', None), 'x'))

    u_vec_length_ref = get_u_ref(user_options)
    options_tree.append(('model', 'scaling', 'z', 'u_vec_length', u_vec_length_ref, ('descript', None), 'x'))

    normal_vector_model = options['model']['aero']['actuator']['normal_vector_model']
    number_of_kites = architecture.number_of_kites
    if normal_vector_model == 'least_squares':
        n_vec_length_ref = options['model']['scaling']['theta']['l_s']**2.
    elif normal_vector_model == 'binormal':
        n_vec_length_ref = number_of_kites * options['model']['scaling']['x']['l_t']**2.
    elif normal_vector_model == 'tether_parallel':
        n_vec_length_ref = options['model']['scaling']['x']['l_t']
    else: # normal_vector_model == 'xhat':
        n_vec_length_ref = 1.
    options_tree.append(('model', 'scaling', 'z', 'n_vec_length', n_vec_length_ref, ('descript', None), 'x'))
    options_tree.append(
        ('solver', 'initialization', 'induction', 'n_vec_length', n_vec_length_ref, ('descript', None), 'x'))

    g_vec_length_ref = 1.
    options_tree.append(('model', 'scaling', 'z', 'g_vec_length', g_vec_length_ref, ('descript', None), 'x'))
    options_tree.append(
        ('solver', 'initialization', 'induction', 'g_vec_length', g_vec_length_ref, ('descript', None), 'x'))

    psi_scale = 2. * np.pi
    options_tree.append(('model', 'scaling', 'z', 'psi', psi_scale, ('descript', None), 'x'))
    options_tree.append(('model', 'scaling', 'z', 'cospsi', 1., ('descript', None), 'x'))
    options_tree.append(('model', 'scaling', 'z', 'sinpsi', 1., ('descript', None), 'x'))

    psi_epsilon = np.pi
    options_tree.append(('model', 'system_bounds', 'z', 'psi', [0. - psi_epsilon, 2. * np.pi + psi_epsilon], ('azimuth-jumping bounds on the azimuthal angle derivative', None), 'x'))

    if options['model']['aero']['overwrite']['geometry_type'] is not None:
        geometry_type = options['model']['aero']['overwrite']['geometry_type']
    elif architecture.number_of_kites > 1:
        geometry_type = 'averaged'
    elif (architecture.number_of_kites == 1) and (architecture.parent_map[architecture.kite_nodes[0]] == 0):
        geometry_type = 'frenet'
    else:
        geometry_type = 'parent'

    options_tree.append(('model', 'aero', None, 'geometry_type', geometry_type, ('descript', None), 'x'))

    return options_tree, fixed_params



######## actuator induction

def build_actuator_options(options, options_tree, fixed_params, architecture):

    # todo: ensure that system bounds don't get enforced when actuator is only comparison against vortex model

    user_options = options['user_options']

    actuator_symmetry = options['model']['aero']['actuator']['symmetry']
    actuator_steadyness = options['model']['aero']['actuator']['steadyness']
    options_tree.append(
        ('solver', 'initialization', 'model', 'actuator_steadyness', actuator_steadyness, ('????', None), 'x')),
    options_tree.append(('model', 'induction', None, 'steadyness', actuator_steadyness, ('actuator steadyness', None), 'x')),
    options_tree.append(('model', 'induction', None, 'symmetry',   actuator_symmetry, ('actuator symmetry', None), 'x')),


    comparison_labels = get_comparison_labels(options, user_options)
    options_tree.append(('model', 'aero', 'induction', 'comparison_labels', comparison_labels, ('????', None), 'x')),
    options_tree.append(('formulation', 'induction', None, 'comparison_labels', comparison_labels, ('????', None), 'x')),
    options_tree.append(('nlp', 'induction', None, 'comparison_labels', comparison_labels, ('????', None), 'x')),
    options_tree.append(('solver', 'initialization', 'induction', 'comparison_labels', comparison_labels, ('????', None), 'x')),

    induction_varrho_ref = options['model']['aero']['actuator']['varrho_ref']
    options_tree.append(('model', 'scaling', 'z', 'varrho', induction_varrho_ref, ('descript', None), 'x'))
    options_tree.append(('model', 'scaling', 'z', 'bar_varrho', induction_varrho_ref, ('descript', None), 'x'))
    options_tree.append(('solver', 'initialization', 'induction', 'varrho_ref', induction_varrho_ref, ('????', None), 'x')),

    options_tree.append(('formulation', 'induction', None, 'steadyness', actuator_steadyness, ('actuator steadyness', None), 'x')),
    options_tree.append(('formulation', 'induction', None, 'symmetry',   actuator_symmetry, ('actuator symmetry', None), 'x')),

    options_tree.append(('nlp', 'induction', None, 'steadyness', actuator_steadyness, ('actuator steadyness', None), 'x')),
    options_tree.append(('nlp', 'induction', None, 'symmetry',   actuator_symmetry, ('actuator symmetry', None), 'x')),

    ## actuator-disk induction
    a_ref = options['model']['aero']['actuator']['a_ref']
    a_range = options['model']['aero']['actuator']['a_range']
    a_fourier_range = options['model']['aero']['actuator']['a_fourier_range']
    if  (a_ref < a_range[0]) or (a_ref > a_range[1]):
        a_ref_new = a_range[1] / 2.
        message = 'reference induction factor (' + str(a_ref) + ') is outside of the allowed range of ' + str(a_range) + '. proceeding with reference value of ' + str(a_ref_new)
        awelogger.logger.warning(message)
        a_ref = a_ref_new

    a_labels_dict = {'qaxi': 'z', 'qasym': 'z', 'uaxi': 'x', 'uasym' : 'x'}
    for label in a_labels_dict.keys():
        options_tree.append(('model', 'scaling', a_labels_dict[label], 'a_' + label, a_ref, ('descript', None), 'x'))
        options_tree.append(('solver', 'initialization', a_labels_dict[label], 'a_' + label, a_ref, ('induction factor [-]', None), 'x'))
        options_tree.append(('solver', 'initialization', a_labels_dict[label], 'a', a_ref, ('induction factor [-]', None), 'x'))

        options_tree.append(('model', 'scaling', a_labels_dict[label], 'acos_' + label, a_ref, ('descript', None), 'x'))
        options_tree.append(('model', 'scaling', a_labels_dict[label], 'asin_' + label, a_ref, ('descript', None), 'x'))
    options_tree.append(('model', 'scaling', 'z', 'local_a', a_ref, ('???', None), 'x')),

    local_label = actuator_flow.get_label({'induction':{'steadyness':actuator_steadyness, 'symmetry':actuator_symmetry}})
    options_tree.append(('model', 'system_bounds', a_labels_dict[local_label], 'a_' + local_label, a_range,
                         ('local induction factor', None), 'x')),
    options_tree.append(('model', 'system_bounds', a_labels_dict[local_label], 'acos_' + local_label, a_fourier_range,
                         ('??', None), 'x')),
    options_tree.append(('model', 'system_bounds', a_labels_dict[local_label], 'asin_' + local_label, a_fourier_range,
                         ('??', None), 'x')),

    options_tree.append(('model', 'system_bounds', 'z', 'varrho', [0., cas.inf], ('relative radius bounds [-]', None), 'x'))

    gamma_range = options['model']['aero']['actuator']['gamma_range']
    options_tree.append(('model', 'system_bounds', 'z', 'gamma', gamma_range, ('tilt angle bounds [rad]', None), 'x')),
    gamma_ref = gamma_range[1] / 2.
    options_tree.append(('model', 'scaling', 'z', 'gamma', gamma_ref, ('tilt angle bounds [rad]', None), 'x')),
    options_tree.append(('model', 'scaling', 'z', 'cosgamma', 1., ('tilt angle bounds [rad]', None), 'x')),
    options_tree.append(('model', 'scaling', 'z', 'singamma', 1., ('tilt angle bounds [rad]', None), 'x')),

    return options_tree, fixed_params


def get_comparison_labels(options, user_options):
    induction_model = user_options['induction_model']
    induction_comparison = options['model']['aero']['induction_comparison']

    if (induction_model[:3] not in induction_comparison) and (not induction_model == 'not_in_use'):
        induction_comparison += [induction_model[:3]]

    comparison_labels = []
    if 'vor' in induction_comparison:
        comparison_labels += ['vor']

    if 'act' in induction_comparison:

        actuator_steadyness = options['model']['aero']['actuator']['steadyness']
        actuator_symmetry = options['model']['aero']['actuator']['symmetry']

        steadyness_comparison = options['model']['aero']['actuator']['steadyness_comparison']
        symmetry_comparison = options['model']['aero']['actuator']['symmetry_comparison']

        if (actuator_steadyness == 'quasi-steady' or actuator_steadyness == 'steady') and 'q' not in steadyness_comparison:
            steadyness_comparison += ['q']
        if actuator_steadyness == 'unsteady' and 'u' not in steadyness_comparison:
            steadyness_comparison += ['u']
        if actuator_symmetry == 'axisymmetric' and 'axi' not in symmetry_comparison:
            symmetry_comparison += ['axi']
        if actuator_symmetry == 'asymmetric' and 'asym' not in symmetry_comparison:
            symmetry_comparison += ['asym']

        for steadyness_label in steadyness_comparison:
            for symmetry_label in symmetry_comparison:
                new_label = 'act_' + steadyness_label + symmetry_label
                comparison_labels += [new_label]

    return comparison_labels


###### vortex induction

def build_vortex_options(options, options_tree, fixed_params, architecture):

    n_k = options['nlp']['n_k']
    d = options['nlp']['collocation']['d']
    options_tree.append(('model', 'aero', 'vortex', 'n_k', n_k, ('how many nodes to track over one period: n_k', None), 'x')),
    options_tree.append(('model', 'aero', 'vortex', 'd', d, ('how many nodes to track over one period: d', None), 'x')),

    wake_nodes = options['model']['aero']['vortex']['wake_nodes']
    options_tree.append(('solver', 'initialization', 'induction', 'vortex_wake_nodes', wake_nodes, ('????', None), 'x')),
    options_tree.append(('model', 'induction', None, 'vortex_wake_nodes', wake_nodes, ('????', None), 'x')),
    options_tree.append(('formulation', 'induction', None, 'vortex_wake_nodes', wake_nodes, ('????', None), 'x')),
    options_tree.append(('nlp', 'induction', None, 'vortex_wake_nodes', wake_nodes, ('????', None), 'x')),

    u_ref = get_u_ref(options['user_options'])
    vortex_u_ref = u_ref
    vec_u_ref = u_ref * vect_op.xhat_np()
    options_tree.append(('solver', 'initialization', 'induction', 'vortex_u_ref', vortex_u_ref, ('????', None), 'x')),
    options_tree.append(('model', 'induction', None, 'vortex_u_ref', vortex_u_ref, ('????', None), 'x')),
    options_tree.append(('formulation', 'induction', None, 'vortex_u_ref', vortex_u_ref, ('????', None), 'x')),
    options_tree.append(('nlp', 'induction', None, 'vortex_u_ref', vortex_u_ref, ('????', None), 'x')),
    options_tree.append(('visualization', 'cosmetics', 'trajectory', 'vortex_vec_u_ref', vec_u_ref, ('???? of trajectories in animation', None), 'x')),

    far_wake_convection_time = options['model']['aero']['vortex']['far_wake_convection_time']
    options_tree.append(('solver', 'initialization', 'induction', 'vortex_far_wake_convection_time', far_wake_convection_time, ('????', None), 'x')),
    options_tree.append(('model', 'induction', None, 'vortex_far_wake_convection_time', far_wake_convection_time, ('????', None), 'x')),
    options_tree.append(('formulation', 'induction', None, 'vortex_far_wake_convection_time', far_wake_convection_time, ('????', None), 'x')),
    options_tree.append(('nlp', 'induction', None, 'vortex_far_wake_convection_time', far_wake_convection_time, ('????', None), 'x')),
    options_tree.append(('visualization', 'cosmetics', 'trajectory', 'vortex_far_wake_convection_time', far_wake_convection_time, ('???? of trajectories in animation', None), 'x')),

    vortex_far_wake_element_type = options['model']['aero']['vortex']['far_wake_element_type']
    options_tree.append(('solver', 'initialization', 'induction', 'vortex_far_wake_element_type', vortex_far_wake_element_type, ('????', None), 'x')),
    options_tree.append(('model', 'induction', None, 'vortex_far_wake_element_type', vortex_far_wake_element_type, ('????', None), 'x')),
    options_tree.append(('formulation', 'induction', None, 'vortex_far_wake_element_type', vortex_far_wake_element_type, ('????', None), 'x')),
    options_tree.append(('nlp', 'induction', None, 'vortex_far_wake_element_type', vortex_far_wake_element_type, ('????', None), 'x')),

    vortex_epsilon_m = options['model']['aero']['vortex']['epsilon_m']
    options_tree.append(
        ('solver', 'initialization', 'induction', 'vortex_epsilon_m', vortex_epsilon_m, ('????', None), 'x')),
    options_tree.append(('model', 'induction', None, 'vortex_epsilon_m', vortex_epsilon_m, ('????', None), 'x')),
    options_tree.append(
        ('formulation', 'induction', None, 'vortex_epsilon_m', vortex_epsilon_m, ('????', None), 'x')),
    options_tree.append(('nlp', 'induction', None, 'vortex_epsilon_m', vortex_epsilon_m, ('????', None), 'x')),

    vortex_epsilon_r = options['model']['aero']['vortex']['epsilon_r']
    options_tree.append(
        ('solver', 'initialization', 'induction', 'vortex_epsilon_r', vortex_epsilon_r, ('????', None), 'x')),
    options_tree.append(('model', 'induction', None, 'vortex_epsilon_r', vortex_epsilon_r, ('????', None), 'x')),
    options_tree.append(
        ('formulation', 'induction', None, 'vortex_epsilon_r', vortex_epsilon_r, ('????', None), 'x')),
    options_tree.append(('nlp', 'induction', None, 'vortex_epsilon_r', vortex_epsilon_r, ('????', None), 'x')),

    vortex_representation = options['model']['aero']['vortex']['representation']
    options_tree.append(('model', 'induction', None, 'vortex_representation', vortex_representation, ('????', None), 'x')),
    options_tree.append(('formulation', 'induction', None, 'vortex_representation', vortex_representation, ('????', None), 'x')),
    options_tree.append(('nlp', 'induction', None, 'vortex_representation', vortex_representation, ('????', None), 'x')),
    options_tree.append(('solver', 'initialization', 'induction', 'vortex_representation', vortex_representation, ('????', None), 'x')),

    geometry = get_geometry(options)
    c_ref = geometry['c_ref']
    r_core = options['model']['aero']['vortex']['core_to_chord_ratio'] * c_ref

    options_tree.append(('model', 'induction', None, 'vortex_core_radius', r_core, ('????', None), 'x')),
    options_tree.append(('formulation', 'induction', None, 'vortex_core_radius', r_core, ('????', None), 'x')),
    options_tree.append(('nlp', 'induction', None, 'vortex_core_radius', r_core, ('????', None), 'x')),

    CL = estimate_CL(options)

    groundspeed = options['solver']['initialization']['groundspeed']
    airspeed_ref = cas.sqrt(groundspeed**2 + u_ref**2)

    print_op.warn_about_temporary_functionality_alteration(reason='decide if this is necessary')

    rings = wake_nodes

    options_tree.append(('solver', 'initialization', 'induction', 'vortex_rings', rings, ('????', None), 'x')),
    options_tree.append(('model', 'induction', None, 'vortex_rings', rings, ('????', None), 'x')),
    options_tree.append(('model', 'aero', 'vortex', 'rings', rings, ('????', None), 'x')),
    options_tree.append(('formulation', 'induction', None, 'vortex_rings', rings, ('????', None), 'x')),
    options_tree.append(('nlp', 'induction', None, 'vortex_rings', rings, ('????', None), 'x')),

    gamma_scale = 0.5 * CL * airspeed_ref * c_ref
<<<<<<< HEAD
    circulation_max_estimate = 1.5 * gamma_scale
    options_tree.append(('visualization', 'cosmetics', 'trajectory', 'circulation_max_estimate', circulation_max_estimate, ('????', None), 'x')),
=======
    for kite in architecture.kite_nodes:
        for ring in range(rings):
            gamma_name = 'wg_' + str(kite) + '_' + str(ring)
            options_tree.append(('model', 'scaling', 'z', gamma_name, gamma_scale, ('descript', None), 'x'))
    options_tree.append(('solver', 'initialization', 'induction', 'vortex_gamma_scale', gamma_scale, ('????', None), 'x')),
>>>>>>> 63ae58a0

    for kite in architecture.kite_nodes:
<<<<<<< HEAD
        options_tree.append(('model', 'scaling', 'xd', 'integrated_circulation' + str(kite), 1., ('????', None), 'x')),

    options_tree = vortex_tools.append_scaling_to_options_tree(options, geometry, options_tree, architecture)
=======
        for wake_node in range(wake_nodes):
            for tip in wingtips:
                coord_name = 'wx_' + str(kite) + '_' + tip + '_' + str(wake_node)
                options_tree.append(('model', 'scaling', 'x', coord_name, vortex_position_scale, ('descript', None), 'x'))
                options_tree.append(('model', 'scaling', 'x', 'd' + coord_name, vortex_position_scale, ('descript', None), 'x'))
                options_tree.append(('model', 'scaling', 'x', 'dd' + coord_name, vortex_position_scale, ('descript', None), 'x'))
>>>>>>> 63ae58a0

    a_ref = options['model']['aero']['actuator']['a_ref']
    u_ref = get_u_ref(options['user_options'])
    u_ind = a_ref * u_ref

<<<<<<< HEAD
    clockwise_rotation_about_xhat = options['solver']['initialization']['clockwise_rotation_about_xhat']
    options_tree.append(('model', 'aero', 'vortex', 'clockwise_rotation_about_xhat', clockwise_rotation_about_xhat, ('descript', None), 'x'))
=======
    for kite_obs in architecture.kite_nodes:
        for fdx in range(filaments):
            ind_name = 'wu_fil_' + str(fdx) + '_' + str(kite_obs)
            options_tree.append(('model', 'scaling', 'z', ind_name, u_ind / float(filaments), ('descript', None), 'x'))

        ind_name = 'wu_ind_' + str(kite_obs)
        options_tree.append(('model', 'scaling', 'z', ind_name, u_ind, ('descript', None), 'x'))
>>>>>>> 63ae58a0

    options_tree.append(('model', 'scaling', 'z', 'ui', u_ind, ('descript', None), 'x'))




    return options_tree, fixed_params


####### tether drag

def build_tether_drag_options(options, options_tree, fixed_params):

    tether_drag_descript =  ('model to approximate the tether drag on the tether nodes', ['split', 'single', 'multi', 'not_in_use'])
    options_tree.append(('model', 'tether', 'tether_drag', 'model_type', options['user_options']['tether_drag_model'], tether_drag_descript,'x'))
    options_tree.append(('formulation', None, None, 'tether_drag_model', options['user_options']['tether_drag_model'], tether_drag_descript,'x'))

    return options_tree, fixed_params


###### tether stress

def build_tether_stress_options(options, options_tree, fixed_params, architecture):

    user_options = options['user_options']

    fix_diam_t = None
    fix_diam_s = None
    if 'diam_t' in user_options['trajectory']['fixed_params']:
        fix_diam_t = user_options['trajectory']['fixed_params']['diam_t']
    if 'diam_s' in user_options['trajectory']['fixed_params']:
        fix_diam_s = user_options['trajectory']['fixed_params']['diam_s']

    tether_force_limits = options['params']['model_bounds']['tether_force_limits']
    max_tether_force = tether_force_limits[1]

    max_stress = options['params']['tether']['max_stress']
    stress_safety_factor = options['params']['tether']['stress_safety_factor']
    max_tether_stress = max_stress / stress_safety_factor

    # map single tether power interval constraint to min and max constraint
    if options['model']['model_bounds']['tether_force']['include'] == True:
        options_tree.append(('model', 'model_bounds', 'tether_force_max', 'include', True, None,'x'))
        options_tree.append(('model', 'model_bounds', 'tether_force_min', 'include', True, None,'x'))
        tether_force_include = True
    else:
        tether_force_include = False

    tether_stress_include = options['model']['model_bounds']['tether_stress']['include']

    # check which tether force/stress constraints to enforce on which node
    tether_constraint_includes = {'force': [], 'stress': []}

    if tether_force_include and tether_stress_include:

        for node in range(1, architecture.number_of_nodes):
            if node in architecture.kite_nodes:

                if node == 1:
                    fix_diam = fix_diam_t
                else:
                    fix_diam = fix_diam_s

                diameter_is_fixed = not (fix_diam == None)
                if diameter_is_fixed:
                    awelogger.logger.warning(
                        'Both tether force and stress constraints are enabled, while tether diameter is restricted ' + \
                        'for tether segment with upper node ' + str(node) + '. To avoid LICQ violations, tightest bound is selected.')

                    cross_section = np.pi * (fix_diam / 2.)**2.
                    force_equivalent_to_stress = max_tether_stress * cross_section
                    if force_equivalent_to_stress <= max_tether_force:
                        tether_constraint_includes['stress'] += [node]
                    else:
                        tether_constraint_includes['force'] += [node]

                else:
                    tether_constraint_includes['stress'] += [node]
                    tether_constraint_includes['force'] += [node]

            else:
                tether_constraint_includes['stress'] += [node]


    elif tether_force_include:
        tether_constraint_includes['force'] = architecture.kite_nodes

    elif tether_stress_include:
        tether_constraint_includes['stress'] = range(1, architecture.number_of_nodes)

    options_tree.append(('model', 'model_bounds', 'tether', 'tether_constraint_includes', tether_constraint_includes, ('logic deciding which tether constraints to enforce', None), 'x'))

    return options_tree, fixed_params

def build_wound_tether_length_options(options, options_tree, fixed_params):
    system_type = options['user_options']['trajectory']['system_type']
    if system_type == 'drag_mode':
        options['model']['tether']['use_wound_tether'] = False
        options['params']['ground_station']['m_gen'] = 0.

    use_wound_tether = options['model']['tether']['use_wound_tether']

    if use_wound_tether:
        l_t_bounds = options['model']['system_bounds']['x']['l_t']

        # prevent licq errors.
        options_tree.append(('model', 'system_bounds', 'x', 'l_t', [l_t_bounds[0], cas.inf], ('???', None), 'x'))

        l_t_scaling = np.max([options['model']['scaling']['x']['l_t'], l_t_bounds[0]])
        options_tree.append(('model', 'scaling', 'theta', 'l_t_full', l_t_scaling,
                             ('length of the main tether when unrolled [m]', None), 'x'))
        options_tree.append(('model', 'system_bounds', 'theta', 'l_t_full', l_t_bounds, ('length of the unrolled main tether bounds [m]', None), 'x'))

        l_t_full_to_unwound_ratio = options['solver']['initialization']['l_t_full_to_unwound_ratio']
        wound_tether_safety_factor = options['model']['tether']['wound_tether_safety_factor']
        l_t_initial = options['solver']['initialization']['l_t']

        if l_t_full_to_unwound_ratio < wound_tether_safety_factor:
            message = 'the initialization ratio of full tether length to unwound tether length is likely to ' \
                      'lead to constraint violation, given the wound tether safety factor. increasing the ' \
                      'initialization ratio to match the safety factor.'
            awelogger.logger.warning(message)
            l_t_full_to_unwound_ratio = wound_tether_safety_factor

        options_tree.append(('solver', 'initialization', 'theta', 'l_t_full', l_t_initial * l_t_full_to_unwound_ratio,
                             ('length of the main tether when unrolled [m]', None), 'x'))


    if not use_wound_tether:
        options['model']['model_bounds']['wound_tether_length']['include'] = False

    initialization_theta = options['solver']['initialization']['theta']
    for param in initialization_theta.keys():
        options_tree.append(('model', 'scaling', 'theta', param, options['solver']['initialization']['theta'][param], ('descript', None), 'x'))
    options_tree.append(('model', 'scaling', 'theta', 't_f', cas.DM(1.0), ('descript', None), 'x'))

    return options_tree, fixed_params


######## tether control

def build_tether_control_options(options, options_tree, fixed_params):

    user_options = options['user_options']
    in_drag_mode_operation = user_options['trajectory']['system_type'] == 'drag_mode'

    ddl_t_max = options['model']['ground_station']['ddl_t_max']
    dddl_t_max = options['model']['ground_station']['dddl_t_max']

    control_name = options['model']['tether']['control_var']

    if in_drag_mode_operation:
        options_tree.append(('model', 'system_bounds', 'u', control_name, [0.0, 0.0], ('main tether reel-out acceleration', None), 'x'))

    else:
        if control_name == 'ddl_t':
            options_tree.append(('model', 'system_bounds', 'u', 'ddl_t', [-1. * ddl_t_max, ddl_t_max],   ('main tether max acceleration [m/s^2]', None),'x'))

        elif control_name == 'dddl_t':
            options_tree.append(('model', 'system_bounds', 'x', 'ddl_t', [-1. * ddl_t_max, ddl_t_max],   ('main tether max acceleration [m/s^2]', None),'x'))
            options_tree.append(('model', 'system_bounds', 'u', 'dddl_t', [-1. * dddl_t_max, dddl_t_max],   ('main tether max jerk [m/s^3]', None),'x'))
        else:
            raise ValueError('invalid tether control variable chosen')

    return options_tree, fixed_params

######## wind

def build_wind_options(options, options_tree, fixed_params):

    u_ref = get_u_ref(options['user_options'])
    options_tree.append(('model', 'wind', None, 'model', options['user_options']['wind']['model'],('wind model', None),'x'))
    options_tree.append(('params', 'wind', None, 'u_ref', u_ref, ('reference wind speed [m/s]', None),'x'))
    options_tree.append(('model', 'wind', None, 'u_ref', u_ref, ('reference wind speed [m/s]', None),'x'))
    options_tree.append(('model', 'wind', None, 'atmosphere_heightsdata', options['user_options']['wind']['atmosphere_heightsdata'],('data for the heights at this time instant', None),'x'))
    options_tree.append(('model', 'wind', None, 'atmosphere_featuresdata', options['user_options']['wind']['atmosphere_featuresdata'],('data for the features at this time instant', None),'x'))

    z_ref = options['params']['wind']['z_ref']
    z0_air = options['params']['wind']['log_wind']['z0_air']
    exp_ref = options['params']['wind']['power_wind']['exp_ref']
    options_tree.append(('model', 'wind', None, 'z_ref', z_ref, ('?????', None), 'x'))
    options_tree.append(('model', 'wind', 'log_wind', 'z0_air', z0_air, ('?????', None), 'x'))
    options_tree.append(('model', 'wind', 'power_wind', 'exp_ref', exp_ref, ('?????', None), 'x'))

    options_tree.append(('solver', 'initialization', 'model', 'wind_u_ref', u_ref, ('reference wind speed [m/s]', None),'x'))
    options_tree.append(('solver', 'initialization', 'model', 'wind_model', options['user_options']['wind']['model'], ('???', None), 'x'))
    options_tree.append(('solver', 'initialization', 'model', 'wind_z_ref', options['params']['wind']['z_ref'],
         ('?????', None), 'x'))
    options_tree.append(('solver', 'initialization', 'model', 'wind_z0_air', options['params']['wind']['log_wind']['z0_air'],
                         ('?????', None), 'x'))
    options_tree.append(('solver', 'initialization', 'model', 'wind_exp_ref', options['params']['wind']['power_wind']['exp_ref'],
                         ('?????', None), 'x'))

    return options_tree, fixed_params

def get_u_ref(user_options):

    u_ref = user_options['wind']['u_ref']

    return u_ref

def get_u_at_altitude(options, zz):

    model = options['user_options']['wind']['model']
    u_ref = get_u_ref(options['user_options'])
    z_ref = options['params']['wind']['z_ref']
    z0_air = options['params']['wind']['log_wind']['z0_air']
    exp_ref = options['params']['wind']['power_wind']['exp_ref']
    u = wind.get_speed(model, u_ref, z_ref, z0_air, exp_ref, zz)

    return u

######## atmosphere

def build_atmosphere_options(options, options_tree, fixed_params):

    options_tree.append(('model',  'atmosphere', None, 'model', options['user_options']['atmosphere'], ('atmosphere model', None),'x'))
    q_ref = get_q_ref(options)
    options_tree.append(('params',  'atmosphere', None, 'q_ref', q_ref, ('aerodynamic dynamic pressure [Pa]', None),'x'))

    return options_tree, fixed_params

def get_q_ref(options):

    u_ref = get_u_ref(options['user_options'])
    q_ref = 0.5*options['params']['atmosphere']['rho_ref'] * u_ref**2

    return q_ref

def get_q_at_altitude(options, zz):

    u = get_u_at_altitude(options, zz)
    q = 0.5 * options['params']['atmosphere']['rho_ref'] * u ** 2

    return q


####### scaling

def build_fict_scaling_options(options, options_tree, fixed_params):

    gravity = get_gravity_ref(options)
    geometry = get_geometry(options)
    m_k = geometry['m_k']
    b_ref = geometry['b_ref']

    acc_max = options['model']['model_bounds']['acceleration']['acc_max']

    f_scaling = m_k * gravity * acc_max
    m_scaling = m_k * gravity * b_ref / 2.
    options_tree.append(('model', 'scaling', 'u', 'f_fict', f_scaling, ('scaling of fictitious homotopy forces', None),'x'))
    options_tree.append(('model', 'scaling', 'u', 'm_fict', m_scaling, ('scaling of fictitious homotopy moments', None),'x'))

    options_tree.append(('model', 'scaling', 'z', 'f_aero', f_scaling, ('scaling of aerodynamic forces', None),'x'))
    options_tree.append(('model', 'scaling', 'z', 'm_aero', m_scaling, ('scaling of aerodynamic forces', None),'x'))

    # q_ref = get_q_ref(options)
    # l_t_scaling = options['model']['scaling']['x']['l_t']
    # diam_t_scaling = options['model']['scaling']['theta']['diam_t']
    # cd = 1.
    # sin_loss = np.sin(options['solver']['initialization']['inclination_deg'] * np.pi / 180.)
    #
    # f_tether_scaling = cd * q_ref * l_t_scaling * diam_t_scaling * sin_loss
    options_tree.append(('model', 'scaling', 'z', 'f_tether', f_scaling, ('scaling of tether drag forces', None),'x'))

    return options_tree, fixed_params

def get_gravity_ref(options):

    gravity = options['model']['scaling']['other']['g']

    return gravity



####### lambda, energy, power scaling

def build_lambda_e_power_scaling(options, options_tree, fixed_params, architecture):

    lambda_scaling, energy_scaling, power_cost, power = get_suggested_lambda_energy_power_scaling(options, architecture)

    if options['model']['scaling_overwrite']['lambda_tree']['include']:
        options_tree = generate_lambda_scaling_tree(options= options, options_tree= options_tree, lambda_scaling= lambda_scaling, architecture = architecture)
    else:
        options_tree.append(('model', 'scaling', 'z', 'lambda', lambda_scaling, ('scaling of tether tension per length', None),'x'))

    options_tree.append(('model', 'scaling', 'x', 'e', energy_scaling, ('scaling of the energy', None),'x'))

    options_tree.append(('solver', 'cost', 'power', 1, power_cost, ('update cost for power', None),'x'))

    options_tree.append(('model', 'scaling', 'theta', 'P_max', power, ('Max. power scaling factor', None),'x'))
    options_tree.append(('solver', 'initialization', 'theta', 'P_max', power, ('Max. power initialization', None),'x'))

    return options_tree, fixed_params

def generate_lambda_scaling_tree(options, options_tree, lambda_scaling, architecture):

    description = ('scaling of tether tension per length', None)

    # set lambda_scaling
    options_tree.append(('model', 'scaling', 'z', 'lambda10', lambda_scaling, description,'x'))

    # extract architecure options
    layers = architecture.layers

    # extract length scaling information
    l_s_scaling = options['solver']['initialization']['theta']['l_s']
    l_t_scaling = options['model']['scaling']['x']['l_t']
    l_i_scaling = options['solver']['initialization']['theta']['l_i']

    #  secondary tether scaling
    tension_main = lambda_scaling * l_t_scaling
    tension_secondary = tension_main / architecture.number_of_kites
    lambda_s_scaling = tension_secondary / l_s_scaling

    # tension in the intermediate tethers is not constant
    lambda_i_max = tension_main / l_i_scaling

    # assign scaling according to tree structure
    layer_count = 1
    for node in range(2,architecture.number_of_nodes):
        label = 'lambda'+str(node)+str(architecture.parent_map[node])

        if node in architecture.kite_nodes:
            options_tree.append(('model', 'scaling', 'z', label, lambda_s_scaling, description,'x'))

        else:
            # if there are no kites here, we must be at an intermediate, layer node

            # the tension should decrease as we move to higher layers, because there are fewer kites pulling on the nodes
            linear_factor = (layers - layer_count) / (float(layers))
            lambda_i_scaling = linear_factor * lambda_i_max
            options_tree.append(('model', 'scaling', 'z', label, lambda_i_scaling, description,'x'))
            layer_count += 1

    return options_tree


def get_suggested_lambda_energy_power_scaling(options, architecture):

    if options['user_options']['trajectory']['type'] == 'nominal_landing':
        power_cost = 1e-4
        lambda_scaling = 1
        energy_scaling = 1e5
    else:

        # this will scale the multiplier on the main tether, from 'si'
        lam = estimate_tether_lambda(options, architecture)
        lambda_factor = options['model']['scaling_overwrite']['lambda_factor']
        lambda_scaling = lambda_factor * lam

        # this will scale the energy 'si'. see dynamics.make_dynamics
        energy = estimate_energy(options, architecture)
        energy_factor = options['model']['scaling_overwrite']['energy_factor']
        energy_scaling = energy_factor * energy

        # this will be used to weight the scaled power (energy / time) cost
        # so: for clarity of what is physically happening, I've written this in terms of the
        # power and energy scaling values.
        # but, what's actually happening depends ONLY on the tuning factor and on the estimated time period.
        # so, if this scaling leads to bad convergence in final solution step of homotopy, then check the
        # estimate time period function (below) FIRST.
        power = estimate_power(options, architecture)
        scaled_power = power / energy_scaling # yes, this = (1 / time_period_estimate)
        power_cost_factor = options['solver']['cost_factor']['power']
        power_cost = power_cost_factor * (1. / scaled_power)  # yes, this = pcf * time_period_estimate

    return lambda_scaling, energy_scaling, power_cost, power


def estimate_power(options, architecture):

    zz = estimate_alitude(options)
    uu = get_u_at_altitude(options, zz)
    qq = get_q_at_altitude(options, zz)
    power_density = uu * qq

    geometry = get_geometry(options)
    s_ref = geometry['s_ref']

    elevation_angle = options['solver']['initialization']['inclination_deg'] * np.pi / 180.

    CL = estimate_CL(options)
    CD = estimate_CD(options)
    p_loyd = perf_op.get_loyd_power(power_density, CL, CD, s_ref, elevation_angle)

    induction_model = options['user_options']['induction_model']
    if induction_model == 'not_in_use':
        induction_efficiency = 1.
    else:
        induction_efficiency = 0.5

    number_of_kites = architecture.number_of_kites

    estimate_1 = number_of_kites * p_loyd * induction_efficiency

    power = estimate_1

    return power

def estimate_reelout_speed(options):
    zz = estimate_alitude(options)
    uu = get_u_at_altitude(options, zz)
    loyd_factor = 1. / 3.
    reelout_speed = loyd_factor * uu

    return reelout_speed

def estimate_CL(options):

    kite_standard = options['user_options']['kite_standard']
    aero_deriv, aero_validity = load_stability_derivatives(kite_standard)

    alpha = aero_validity['alpha_max_deg'] * np.pi / 180.
    cos = cas.cos(alpha)
    sin = cas.sin(alpha)

    if 'CL' in aero_deriv.keys():
        CL = aero_deriv['CL']['0'][0] + aero_deriv['CL']['alpha'][0] * alpha
    elif 'CZ' in aero_deriv.keys():
        CX = aero_deriv['CX']['0'][0] + aero_deriv['CX']['alpha'][0] * alpha
        CZ = aero_deriv['CZ']['0'][0] + aero_deriv['CZ']['alpha'][0] * alpha
        xhat = cas.vertcat(-1. * cos, sin)
        zhat = cas.vertcat(-1. * sin, -1. * cos)
        rot = CX * xhat + CZ * zhat
        CL = rot[1]
    elif 'CN' in aero_deriv.keys():
        CA = aero_deriv['CA']['0'][0] + aero_deriv['CA']['alpha'][0] * alpha
        CN = aero_deriv['CN']['0'][0] + aero_deriv['CN']['alpha'][0] * alpha
        ahat = cas.vertcat(cos, -1. * sin)
        nhat = cas.vertcat(sin, cos)
        rot = CA * ahat + CN * nhat
        CL = rot[1]

    return CL

def estimate_CD(options):

    kite_standard = options['user_options']['kite_standard']
    aero_deriv, aero_validity = load_stability_derivatives(kite_standard)

    alpha = aero_validity['alpha_max_deg'] * np.pi / 180.
    cos = cas.cos(alpha)
    sin = cas.sin(alpha)

    if 'CD' in aero_deriv.keys():
        CD = aero_deriv['CD']['0'][0] + aero_deriv['CD']['alpha'][0] * alpha
    elif 'CZ' in aero_deriv.keys():
        CX = aero_deriv['CX']['0'][0] + aero_deriv['CX']['alpha'][0] * alpha
        CZ = aero_deriv['CZ']['0'][0] + aero_deriv['CZ']['alpha'][0] * alpha
        xhat = cas.vertcat(-1. * cos, sin)
        zhat = cas.vertcat(-1. * sin, -1. * cos)
        rot = CX * xhat + CZ * zhat
        CD = rot[0]
    elif 'CN' in aero_deriv.keys():
        CA = aero_deriv['CA']['0'][0] + aero_deriv['CA']['alpha'][0] * alpha
        CN = aero_deriv['CN']['0'][0] + aero_deriv['CN']['alpha'][0] * alpha
        ahat = cas.vertcat(cos, -1. * sin)
        nhat = cas.vertcat(sin, cos)
        rot = CA * ahat + CN * nhat
        CD = rot[0]
    return CD


def estimate_alitude(options):
    elevation_angle = options['solver']['initialization']['inclination_deg'] * np.pi / 180.
    length = options['model']['scaling']['x']['l_t']
    zz = length * np.sin(elevation_angle)

    return zz

def estimate_tether_lambda(options, architecture):

    power = estimate_power(options, architecture)

    reelout_speed = estimate_reelout_speed(options)

    length = options['model']['scaling']['x']['l_t']

    tension = power / reelout_speed
    multiplier = tension / length

    return multiplier

def estimate_energy(options, architecture):

    power = estimate_power(options, architecture)

    time_period = estimate_time_period(options, architecture)
    energy = power * time_period

    energy = energy

    return energy

def estimate_time_period(options, architecture):

    windings = float(options['user_options']['trajectory']['lift_mode']['windings'])
    cone_angle = float(options['solver']['initialization']['cone_deg'])*np.pi/180.0
    ground_speed = float(options['solver']['initialization']['groundspeed'])

    number_of_kites = architecture.number_of_kites
    if number_of_kites == 1:
        length = options['solver']['initialization']['l_t']
    else:
        length = options['solver']['initialization']['theta']['l_s']
    radius = length * np.sin(cone_angle)

    time_period = (2. * np.pi * windings * radius) / ground_speed

    return time_period<|MERGE_RESOLUTION|>--- conflicted
+++ resolved
@@ -689,47 +689,25 @@
     options_tree.append(('nlp', 'induction', None, 'vortex_rings', rings, ('????', None), 'x')),
 
     gamma_scale = 0.5 * CL * airspeed_ref * c_ref
-<<<<<<< HEAD
     circulation_max_estimate = 1.5 * gamma_scale
     options_tree.append(('visualization', 'cosmetics', 'trajectory', 'circulation_max_estimate', circulation_max_estimate, ('????', None), 'x')),
-=======
     for kite in architecture.kite_nodes:
         for ring in range(rings):
             gamma_name = 'wg_' + str(kite) + '_' + str(ring)
             options_tree.append(('model', 'scaling', 'z', gamma_name, gamma_scale, ('descript', None), 'x'))
     options_tree.append(('solver', 'initialization', 'induction', 'vortex_gamma_scale', gamma_scale, ('????', None), 'x')),
->>>>>>> 63ae58a0
 
     for kite in architecture.kite_nodes:
-<<<<<<< HEAD
         options_tree.append(('model', 'scaling', 'xd', 'integrated_circulation' + str(kite), 1., ('????', None), 'x')),
 
     options_tree = vortex_tools.append_scaling_to_options_tree(options, geometry, options_tree, architecture)
-=======
-        for wake_node in range(wake_nodes):
-            for tip in wingtips:
-                coord_name = 'wx_' + str(kite) + '_' + tip + '_' + str(wake_node)
-                options_tree.append(('model', 'scaling', 'x', coord_name, vortex_position_scale, ('descript', None), 'x'))
-                options_tree.append(('model', 'scaling', 'x', 'd' + coord_name, vortex_position_scale, ('descript', None), 'x'))
-                options_tree.append(('model', 'scaling', 'x', 'dd' + coord_name, vortex_position_scale, ('descript', None), 'x'))
->>>>>>> 63ae58a0
 
     a_ref = options['model']['aero']['actuator']['a_ref']
     u_ref = get_u_ref(options['user_options'])
     u_ind = a_ref * u_ref
 
-<<<<<<< HEAD
     clockwise_rotation_about_xhat = options['solver']['initialization']['clockwise_rotation_about_xhat']
     options_tree.append(('model', 'aero', 'vortex', 'clockwise_rotation_about_xhat', clockwise_rotation_about_xhat, ('descript', None), 'x'))
-=======
-    for kite_obs in architecture.kite_nodes:
-        for fdx in range(filaments):
-            ind_name = 'wu_fil_' + str(fdx) + '_' + str(kite_obs)
-            options_tree.append(('model', 'scaling', 'z', ind_name, u_ind / float(filaments), ('descript', None), 'x'))
-
-        ind_name = 'wu_ind_' + str(kite_obs)
-        options_tree.append(('model', 'scaling', 'z', ind_name, u_ind, ('descript', None), 'x'))
->>>>>>> 63ae58a0
 
     options_tree.append(('model', 'scaling', 'z', 'ui', u_ind, ('descript', None), 'x'))
 
