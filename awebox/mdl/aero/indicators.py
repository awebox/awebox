--- conflicted
+++ resolved
@@ -29,6 +29,7 @@
 - author: elena malz, chalmers 2016
 - edited: rachel leuthold, jochem de schutter alu-fr 2017-21
 '''
+
 import casadi.tools as cas
 import numpy as np
 
@@ -103,15 +104,12 @@
             vec_u_zero = outputs['geometry']['vec_u_zero' + str(parent)]
             average_period_of_rotation = outputs['geometry']['average_period_of_rotation' + str(parent)]
             outputs['aerodynamics']['far_wake_cylinder_pitch' + str(parent)] = general_flow.get_far_wake_cylinder_pitch(wind.get_wind_direction(), vec_u_zero, total_circulation, average_period_of_rotation)
-<<<<<<< HEAD
 
             thrust = cas.DM(0.)
             nhat = outputs['rotation']['ehat_normal' + str(parent)]
             for kite in architecture.get_kite_children(parent):
                 thrust += cas.mtimes(outputs['aerodynamics']['f_aero_earth' + str(kite)].T, nhat)
             outputs['aerodynamics']['thrust' + str(parent)] = thrust
-=======
->>>>>>> f9b166e3
 
     return outputs
 
