--- conflicted
+++ resolved
@@ -24,13 +24,8 @@
 #
 
 import matplotlib
-<<<<<<< HEAD
-
-matplotlib.use('TkAgg')
-=======
 from awebox.viz.plot_configuration import DEFAULT_MPL_BACKEND
 matplotlib.use(DEFAULT_MPL_BACKEND)
->>>>>>> f9b166e3
 import matplotlib.pyplot as plt
 
 import casadi.tools as cas
@@ -327,7 +322,6 @@
     else:
         message = 'unexpected origin location in draw_dcm_axes (' + str(origin_location) + ').'
         print_op.log_and_raise_error(message)
-<<<<<<< HEAD
 
     for vec_name, vec_ehat in ehat_dict.items():
         x_end = x_start + visibility_scaling * vec_ehat
@@ -433,23 +427,11 @@
     # Figure 7 should give a circle of radius 0.5, centered at (0, 0)
 
     plt.show()
-=======
-
-    for vec_name, vec_ehat in ehat_dict.items():
-        x_end = x_start + visibility_scaling * vec_ehat
-
-        color = dcm_colors[vec_name]
-        basic_draw(ax, side, color=color, x_start=x_start, x_end=x_end, linestyle='-')
->>>>>>> f9b166e3
-    return None
-
-
-
-<<<<<<< HEAD
+    return None
+
+
+
 def basic_draw(ax, side, x_start=None, x_end=None, data=None, color='k', marker=None, linestyle='-', alpha=1., label=None, linewidth=1.):
-=======
-def basic_draw(ax, side, x_start=None, x_end=None, data=None, color='k', marker=None, linestyle='-', alpha=1., label=None):
->>>>>>> f9b166e3
 
     no_start = x_start is None
     no_end = x_end is None
@@ -799,9 +781,7 @@
         data = cas.horzcat(data, local_pos)
 
     basic_draw(ax, side, data=data, color=color, marker=marker, linestyle=linestyle, alpha=alpha, label=label)
-
-    return None
-
+    return None
 
 
 def plot_all_tethers(ax, side, plot_dict, ref=False, color='k', marker=None, linestyle='-', alpha=0.2, label=None, index=-1):
@@ -834,7 +814,6 @@
         basic_draw(ax, side, x_start=x_start, x_end=x_end, color=color, marker=marker, linestyle=linestyle, alpha=alpha, label=label)
 
     return None
-
 
 
 def plot_trajectory_contents(ax, plot_dict, cosmetics, side, init_colors=bool(False), plot_kites=bool(True), label=None, linewidth=1, idx_at_eval=0):
@@ -1128,7 +1107,7 @@
         plot_dict[keys] = values
 
     si_or_scaled = cosmetics['variables']['si_or_scaled']
-    if (si_or_scaled == 'scaled'):
+    if si_or_scaled == 'scaled':
         plot_dict = interpolate_data(plot_dict, cosmetics, si_or_scaled='scaled', opt_or_ref='opt')
     if cosmetics['plot_ref']:
         plot_dict = interpolate_data(plot_dict, cosmetics, si_or_scaled=si_or_scaled, opt_or_ref='ref')
@@ -1590,7 +1569,6 @@
     return None
 
 
-
 if __name__ == "__main__":
     test_naca_coordinates()
     test_basic_draw_offside()