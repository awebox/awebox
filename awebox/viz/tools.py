#
#    This file is part of awebox.
#
#    awebox -- A modeling and optimization framework for multi-kite AWE systems.
#    Copyright (C) 2017-2020 Jochem De Schutter, Rachel Leuthold, Moritz Diehl,
#                            ALU Freiburg.
#    Copyright (C) 2018-2020 Thilo Bronnenmeyer, Kiteswarms Ltd.
#    Copyright (C) 2016      Elena Malz, Sebastien Gros, Chalmers UT.
#
#    awebox is free software; you can redistribute it and/or
#    modify it under the terms of the GNU Lesser General Public
#    License as published by the Free Software Foundation; either
#    version 3 of the License, or (at your option) any later version.
#
#    awebox is distributed in the hope that it will be useful,
#    but WITHOUT ANY WARRANTY; without even the implied warranty of
#    MERCHANTABILITY or FITNESS FOR A PARTICULAR PURPOSE.  See the GNU
#    Lesser General Public License for more details.
#
#    You should have received a copy of the GNU Lesser General Public
#    License along with awebox; if not, write to the Free Software Foundation,
#    Inc., 51 Franklin Street, Fifth Floor, Boston, MA  02110-1301  USA
#
#
import matplotlib
matplotlib.use('TkAgg')
import matplotlib.pyplot as plt


import pdb

import casadi.tools as cas
import numpy as np
import awebox.tools.struct_operations as struct_op
from itertools import chain
import matplotlib.colors as colors
import matplotlib.cm as cmx
import awebox.tools.vector_operations as vect_op
import awebox.opti.diagnostics as diagnostics
from awebox.logger.logger import Logger as awelogger
import awebox.tools.print_operations as print_op

def get_naca_airfoil_coordinates(s, m, p, t):

    if s < p:
        yc = m / p**2. * (2. * p * s - s**2.)

        dycdx = 2. * m / p**2. * (p - s)

    else:
        yc = m/ (1. - p)**2. * ((1. - 2. * p) + 2. * p * s - s**2.)

        dycdx = 2. * m / (1. - p) ** 2. * (p - s)

    yt = 5. * t * (0.2969 * s**0.5 - 0.1260 * s - 0.3515 * s**2. + 0.2843 * s**3. - 0.1015 * s**5.)

    theta = np.arctan(dycdx)

    xu = s - yt * np.sin(theta)
    xl = s + yt * np.sin(theta)

    yu = yc + yt * np.cos(theta)
    yl = yc - yt * np.cos(theta)

    return xu, xl, yu, yl


def get_naca_shell(chord, naca="0012", center_at_quarter_chord = True):

<<<<<<< HEAD
    m = float(naca[0]) / 100.
    p = float(naca[1]) / 10.
    t = float(naca[2:]) / 100.
=======
    m = np.float64(naca[0]) / 100.
    p = np.float64(naca[1]) / 10.
    t = np.float64(naca[2:]) / 100.
>>>>>>> 3d700801

    s_list = np.arange(0., 101.) / 100.

    x_upper = []
    x_lower = []

    for s in s_list:
        xu, xl, yu, yl = get_naca_airfoil_coordinates(s, m, p, t)

        new_x_upper = xu * vect_op.xhat_np() + yu * vect_op.zhat_np()
        new_x_lower = xl * vect_op.xhat_np() + yl * vect_op.zhat_np()

        if center_at_quarter_chord:
            new_x_upper = new_x_upper - vect_op.xhat_np() / 4.
            new_x_lower = new_x_lower - vect_op.xhat_np() / 4.

        x_upper = cas.vertcat(x_upper, (chord * new_x_upper.T))
        x_lower = cas.vertcat(x_lower, (chord * new_x_lower.T))

    x_upper = np.array(x_upper)
    x_lower = np.array(x_lower)[::-1]

    x = np.array(cas.vertcat(x_lower, x_upper))

    return x


def draw_lifting_surface(ax, q, r, b_ref, c_tipn, c_root, c_tipp, kite_color, side, body_cross_sections_per_meter, naca="0012", shift_tipn=0., shift_root=0., shift_tipp=0.):

    r_dcm = np.array(cas.reshape(r, (3, 3)))

    num_spanwise = np.ceil(b_ref * body_cross_sections_per_meter / 2.)

    ypos = np.arange(-1. * num_spanwise, num_spanwise + 1.) / num_spanwise / 2.

    leading_edges = []
    trailing_edges = []

    for y in ypos:

        yloc = cas.mtimes(r_dcm, vect_op.yhat_np()) * y * b_ref

        s = np.abs(y)/0.5 # 1 at tips and 0 at root
        if y < 0:
            c_side = c_tipn
            shift_side = shift_tipn
        else:
            c_side = c_tipp
            shift_side = shift_tipp

        c_local = c_root * (1. - s) + c_side * s
        shift_local = (shift_root * (1. - s) + shift_side * s) * c_root

        basic_shell = get_naca_shell(c_local, naca)

        basic_leading_ege = basic_shell[np.argmin(basic_shell[:, 0]), :]
        basic_trailing_ege = basic_shell[np.argmax(basic_shell[:, 0]), :]

        base_position = q + yloc + np.array(cas.mtimes(r_dcm, shift_local * vect_op.xhat_dm()))

        new_leading_edge = base_position + np.array(cas.mtimes(r_dcm, basic_leading_ege.T))
        new_trailing_edge = base_position + np.array(cas.mtimes(r_dcm, basic_trailing_ege.T))

        leading_edges = cas.vertcat(leading_edges, new_leading_edge.T)
        trailing_edges = cas.vertcat(trailing_edges, new_trailing_edge.T)

        horizontal_shell = []
        for idx in range(basic_shell[:, 0].shape[0]):

            new_point = base_position + np.array(cas.mtimes(r_dcm, basic_shell[idx, :].T))

            horizontal_shell = cas.vertcat(horizontal_shell, new_point.T)
        horizontal_shell = np.array(horizontal_shell)

        basic_draw(ax, side, data=horizontal_shell, color=kite_color)

    basic_draw(ax, side, data=leading_edges, color=kite_color)
    basic_draw(ax, side, data=trailing_edges, color=kite_color)

    return None

def draw_kite_fuselage(ax, q, r, length, kite_color, side, body_cross_sections_per_meter, naca="0006"):

    r_dcm = np.array(cas.reshape(r, (3, 3)))

<<<<<<< HEAD
    total_width = float(naca[2:]) / 100. * length
=======
    total_width = np.float64(naca[2:]) / 100. * length
>>>>>>> 3d700801

    num_spanwise = np.ceil(total_width * body_cross_sections_per_meter / 2.)

    ypos = np.arange(-1. * num_spanwise, num_spanwise + 1.) / num_spanwise / 2.

    for y in ypos:

        yloc = cas.mtimes(r_dcm, vect_op.yhat_np()) * y * total_width
        zloc = cas.mtimes(r_dcm, vect_op.zhat_np()) * y * total_width

        basic_shell = get_naca_shell(length, naca) * (1 - (2. * y)**2.)

        span_direction_shell = []
        up_direction_shell = []
        for idx in range(basic_shell[:, 0].shape[0]):

            new_point_spanwise = q + yloc + np.array(cas.mtimes(r_dcm, basic_shell[idx, :].T))
            span_direction_shell = cas.vertcat(span_direction_shell, new_point_spanwise.T)

            new_point_upwise = q + zloc + np.array(cas.mtimes(r_dcm, basic_shell[idx, :].T))
            up_direction_shell = cas.vertcat(up_direction_shell, new_point_upwise.T)

        span_direction_shell = np.array(span_direction_shell)
        basic_draw(ax, side, data=span_direction_shell, color=kite_color)

        up_direction_shell = np.array(up_direction_shell)
        basic_draw(ax, side, data=up_direction_shell, color=kite_color)

    return None

def draw_kite_wing(ax, q, r, b_ref, c_root, c_tip, kite_color, side, body_cross_sections_per_meter, naca="0012"):

    draw_lifting_surface(ax, q, r, b_ref, c_tip, c_root, c_tip, kite_color, side, body_cross_sections_per_meter, naca)

def draw_kite_horizontal(ax, q, r, length, height, b_ref, c_ref, kite_color, side, body_cross_sections_per_meter, naca="0012"):

    r_dcm = np.array(cas.reshape(r, (3, 3)))
    ehat_1 = np.reshape(r_dcm[:, 0], (3,1))
    ehat_3 = np.reshape(r_dcm[:, 2], (3,1))

    horizontal_space = (3. * length / 4. - c_ref / 3.) * ehat_1
    pos = q + horizontal_space + ehat_3 * height

    draw_lifting_surface(ax, pos, r_dcm, b_ref / 3., c_ref / 3., c_ref / 2., c_ref / 3., kite_color, side, body_cross_sections_per_meter, naca)


def draw_kite_vertical(ax, q, r, length, height, c_ref, kite_color, side):

    r_dcm = cas.reshape(r, (3, 3))
    ehat_1 = vect_op.columnize(r_dcm[:, 0])
    ehat_2 = vect_op.columnize(r_dcm[:, 1])
    ehat_3 = vect_op.columnize(r_dcm[:, 2])

    new_ehat1 = ehat_1
    new_ehat2 = -1. * ehat_3
    new_ehat3 = ehat_2
    r_new = np.array(cas.horzcat(new_ehat1, new_ehat2, new_ehat3))

    horizontal_space = (3. * length / 4. - c_ref / 3.) * ehat_1
    pos = q + horizontal_space + ehat_3 * height / 2.

    c_fuselage = c_ref
    c_top = c_ref / 4.
    c_root = (c_fuselage + c_top) / 2.

    shift_fuselage = 0.
    shift_top = (c_top - c_fuselage) / c_root
    shift_root = (shift_fuselage+ shift_top) / 2.

    draw_lifting_surface(ax, pos, r_new, height, c_top, c_root, c_fuselage, kite_color, side, 3./height,
                         shift_tipn=shift_fuselage, shift_root=shift_root, shift_tipp=shift_top)
    return None


def draw_kite(ax, q, r, model_options, kite_color, side, body_cross_sections_per_meter):
    # read in inputs
    geometry = model_options['geometry']
    geometry_params = model_options['params']['geometry']

    if geometry['fuselage']:
        draw_kite_fuselage(ax, q, r, geometry['length'], kite_color, side, body_cross_sections_per_meter)

    if geometry['wing']:

       if geometry['wing_profile'] is None:
            draw_kite_wing(ax, q, r, geometry_params['b_ref'], geometry['c_root'], geometry['c_tip'], kite_color, side, body_cross_sections_per_meter)
       else:
            draw_kite_wing(ax, q, r, geometry_params['b_ref'], geometry['c_root'], geometry['c_tip'], kite_color, side,
                           body_cross_sections_per_meter, geometry['wing_profile'])

    if geometry['tail']:
        draw_kite_horizontal(ax, q, r, geometry['length'], geometry['height'], geometry_params['b_ref'], geometry_params['c_ref'], kite_color, side, body_cross_sections_per_meter)
        draw_kite_vertical(ax, q, r, geometry['length'], geometry['height'], geometry_params['c_ref'], kite_color, side)

    return None


def draw_kite_aero_dcm(ax, side, plot_dict, cosmetics, index):
    b_ref = plot_dict['options']['model']['params']['geometry']['b_ref']
    dcm_colors = cosmetics['trajectory']['dcm_colors']
    visibility_scaling = b_ref

    variables_si = assemble_variable_slice_from_interpolated_data(plot_dict, index)

    architecture = plot_dict['architecture']
    for kite in architecture.kite_nodes:
        parent = architecture.parent_map[kite]

        ehat_chord = []
        ehat_span = []
        ehat_up = []
        for dim in range(3):
            local_chord = plot_dict['outputs']['aerodynamics']['ehat_chord' + str(kite)][dim][index]
            local_span = plot_dict['outputs']['aerodynamics']['ehat_span' + str(kite)][dim][index]
            local_up = plot_dict['outputs']['aerodynamics']['ehat_up' + str(kite)][dim][index]

            ehat_chord = cas.vertcat(ehat_chord, local_chord)
            ehat_span = cas.vertcat(ehat_span, local_span)
            ehat_up = cas.vertcat(ehat_up, local_up)

        ehat_dict = {'x': ehat_chord,
                     'y': ehat_span,
                     'z': ehat_up}

        x_start = variables_si['x', 'q' + str(kite) + str(parent)]

        for vec_name, vec_ehat in ehat_dict.items():
            x_end = x_start + visibility_scaling * vec_ehat

            color = dcm_colors[vec_name]
            basic_draw(ax, side, color=color, x_start=x_start, x_end=x_end, linestyle='-')
    return None


def basic_draw(ax, side, x_start=None, x_end=None, data=None, color='k', marker=None, linestyle='-', alpha=1., label=None):

    no_start = x_start is None
    no_end = x_end is None
    no_segment = no_start or no_end
    no_data = data is None

    if no_segment and no_data:
        message = 'insufficient data provided to basic_draw'
        print_op.log_and_raise_error(message)

    elif (not no_segment) and (not no_data):
        message = 'too much data provided to basic_draw'
        print_op.log_and_raise_error(message)

    elif not no_segment:
        x = [float(x_start[0]), float(x_end[0])]
        y = [float(x_start[1]), float(x_end[1])]
        z = [float(x_start[2]), float(x_end[2])]

    elif not no_data:
        if (not hasattr(data, 'shape')) or (not len(data.shape) == 2):
            message = 'data provided to basic_draw has wrong format or wrong shape'
            print_op.log_and_raise_error(message)

        if isinstance(data, cas.DM):
            data = np.array(data)

        if data.shape[0] == 3:
            pass
        elif data.shape[1] == 3:
            data = data.T
        else:
            message = 'data provided to basic_draw is not 3d-cartesian'
            print_op.log_and_raise_error(message)

        x = data[0, :]
        y = data[1, :]
        z = data[2, :]

    else:
        message = 'set of choices intended to be complete, appears not to be.'
        print_op.log_and_raise_error(message)

    if side == 'xy':
        ax.plot(x, y, marker=marker, c=color, linestyle=linestyle, alpha=alpha, label=label)
    elif side == 'xz':
        ax.plot(x, z, marker=marker, c=color, linestyle=linestyle, alpha=alpha, label=label)
    elif side == 'yz':
        ax.plot(y, z, marker=marker, c=color, linestyle=linestyle, alpha=alpha, label=label)
    elif side == 'isometric':
        ax.plot3D(x, y, z, marker=marker, c=color, linestyle=linestyle, alpha=alpha, label=label)

    return None


def draw_all_kites(ax, plot_dict, index, cosmetics, side, init_colors=bool(False)):

    options = plot_dict['options']
    architecture = plot_dict['architecture']
    kite_nodes = architecture.kite_nodes
    parent_map = architecture.parent_map
    body_cross_sections_per_meter = cosmetics['trajectory']['body_cross_sections_per_meter']

    search_name = 'interpolation' + '_' + plot_dict['cosmetics']['variables']['si_or_scaled']
    x_vals = plot_dict[search_name]['x']

    for kite in kite_nodes:

        # kite colors
        if init_colors:
            local_color = 'k'
        else:
            local_color = cosmetics['trajectory']['colors'][kite_nodes.index(kite)]

        parent = parent_map[kite]

        # kite position information
        q_kite = []
        for j in range(3):
            q_kite = cas.vertcat(q_kite, x_vals['q' + str(kite) + str(parent)][j][index])

        # dcm information
        r_dcm = []
        for j in range(3):
            r_dcm = cas.vertcat(r_dcm, plot_dict[search_name]['outputs']['aerodynamics']['ehat_chord' + str(kite)][j][index])
        for j in range(3):
            r_dcm = cas.vertcat(r_dcm, plot_dict[search_name]['outputs']['aerodynamics']['ehat_span' + str(kite)][j][index])
        for j in range(3):
            r_dcm = cas.vertcat(r_dcm, plot_dict[search_name]['outputs']['aerodynamics']['ehat_up' + str(kite)][j][index])

        # draw kite body
        draw_kite(ax, q_kite, r_dcm, options['model'], local_color, side, body_cross_sections_per_meter)

    return None


def plot_path_of_node(ax, side, plot_dict, node, ref=False, color='k', marker=None, linestyle='-', alpha=1., label=None):

    parent = plot_dict['architecture'].parent_map[node]

    if ref:
        search_name = 'ref'
    else:
        search_name = 'interpolation'
    search_name = search_name + '_' + plot_dict['cosmetics']['variables']['si_or_scaled']
    x_vals = plot_dict[search_name]['x']

    data = []
    for dim in range(3):
        local_dim = x_vals['q' + str(node) + str(parent)][dim]
        data = cas.horzcat(data, local_dim)

    basic_draw(ax, side, data=data, color=color, marker=marker, linestyle=linestyle, alpha=alpha, label=label)
    return None


def plot_all_tethers(ax, side, plot_dict, ref=False, color='k', marker=None, linestyle='-', alpha=0.2, label=None, index=-1):
    architecture = plot_dict['architecture']

    if ref:
        search_name = 'ref'
    else:
        search_name = 'interpolation'
    search_name += '_' + plot_dict['cosmetics']['variables']['si_or_scaled']
    x_vals = plot_dict[search_name]['x']


    for node in range(1, architecture.number_of_nodes):
        parent = architecture.parent_map[node]

        if parent == 0:
            x_start = cas.DM.zeros((3, 1))
        else:
            grandparent = architecture.parent_map[parent]
            x_start = []
            for dim in range(3):
                local_val = x_vals['q' + str(parent) + str(grandparent)][dim][index]
                x_start = cas.vertcat(x_start, local_val)

        x_end = []
        for dim in range(3):
            local_val = x_vals['q' + str(node) + str(parent)][dim][index]
            x_end = cas.vertcat(x_end, local_val)

        basic_draw(ax, side, x_start=x_start, x_end=x_end, color=color, marker=marker, linestyle=linestyle, alpha=alpha, label=label)

    return None


def plot_trajectory_contents(ax, plot_dict, cosmetics, side, init_colors=bool(False), plot_kites=bool(True), label=None):

    # read in inputs
    model_options = plot_dict['options']['model']
    architecture = plot_dict['architecture']
    kite_nodes = architecture.kite_nodes

    search_name = 'interpolation_' + plot_dict['cosmetics']['variables']['si_or_scaled']

    body_cross_sections_per_meter = cosmetics['trajectory']['body_cross_sections_per_meter']

    old_label = None
    for kite in kite_nodes:
        parent = architecture.parent_map[kite]
        kite_index = architecture.kite_nodes.index(kite)

        if init_colors == True:
            local_color = 'k'
        elif init_colors == False:
            local_color = cosmetics['trajectory']['colors'][kite_index]
        else:
            local_color = init_colors

        if (cosmetics['trajectory']['kite_bodies'] and plot_kites):
            local_index = 0

            q_local = []
            for dim in range(3):
                local_val = plot_dict[search_name]['x']['q' + str(kite) + str(parent)][dim][local_index]
                q_local = cas.vertcat(q_local, local_val)

            r_local = []
            for dim in range(9):
                local_val = plot_dict[search_name]['outputs']['aerodynamics']['r' + str(kite)][dim][local_index]
                r_local = cas.vertcat(r_local, local_val)

            draw_kite(ax, q_local, r_local, model_options, local_color, side, body_cross_sections_per_meter)

        if old_label == label:
            label = None

        plot_path_of_node(ax, side, plot_dict, kite, ref=False, color=local_color, label=label)
        if cosmetics['plot_ref']:
            plot_path_of_node(ax, side, plot_dict, kite, ref=True, color=local_color, label=label, linestyle='--', alpha=0.5)

        old_label = label

    plot_tether = (len(kite_nodes) == 1)
    if plot_tether:
        time_entries = plot_dict[search_name]['x']['q10'][0].shape[0]
        for index in range(time_entries):
            plot_all_tethers(ax, side, plot_dict, ref=False, index=index)
            if cosmetics['plot_ref']:
                plot_all_tethers(ax, side, plot_dict, ref=True, index=index, alpha=0.5)

    return None


def get_q_limits(plot_dict, cosmetics):
    dims = ['x', 'y', 'z']

    extrema = {}
    centers = {}
    deltas = []
    for dim in dims:
        extrema[dim] = get_q_extrema_in_dimension(dim, plot_dict, cosmetics)
        centers[dim] = np.average(extrema[dim])
        deltas = np.append(deltas, extrema[dim][1] - extrema[dim][0])

    max_dim = np.max(deltas)

    limits = {}
    signs = [-1., +1.]
    for dim in dims:
        limits[dim] = [centers[dim] + sign * 0.5 * max_dim for sign in signs]

    return limits


def get_q_extrema_in_dimension(dim, plot_dict, cosmetics):

    temp_min = 1.e5
    temp_max = -1.e5

    if dim == 'x' or dim == '0':
        jdx = 0
        dim = 'x'
    elif dim == 'y' or dim == '1':
        jdx = 1
        dim = 'y'
    elif dim == 'z' or dim == '2':
        jdx = 2
        dim = 'z'
    else:
        jdx = 0
        dim = 'x'

        message = 'selected dimension for q_limits not supported. setting dimension to x'
        awelogger.logger.warning(message)

    search_name = 'interpolation_' + plot_dict['cosmetics']['variables']['si_or_scaled']

    for name in list(plot_dict[search_name]['x'].keys()):
        if name[0] == 'q':
            temp_min = np.min(cas.vertcat(temp_min, np.min(plot_dict[search_name]['x'][name][jdx])))
            temp_max = np.max(cas.vertcat(temp_max, np.max(plot_dict[search_name]['x'][name][jdx])))

        if name[0] == 'w' and name[1] == dim and cosmetics['trajectory']['wake_nodes']:
            vals = np.array(cas.vertcat(*plot_dict[search_name]['x'][name]))
            temp_min = np.min(cas.vertcat(temp_min, np.min(vals)))
            temp_max = np.max(cas.vertcat(temp_max, np.max(vals)))

    # get margins
    margin = cosmetics['trajectory']['margin']
    lmargin = 1.0 - margin
    umargin = 1.0 + margin

    if temp_min > 0.0:
        temp_min = lmargin * temp_min
    else:
        temp_min = umargin * temp_min

    if temp_max < 0.0:
        temp_max = lmargin * temp_max
    else:
        temp_max = umargin * temp_max

    q_lim = [temp_min, temp_max]

    return q_lim


def plot_control_block_smooth(cosmetics, V_opt, plt, fig, plot_table_r, plot_table_c, idx, location, name, plot_dict, number_dim=1):

    # read in inputs
    tgrid_x = plot_dict['time_grids']['x']

    plt.subplot(plot_table_r, plot_table_c, idx)
    for jdx in range(number_dim):
        plt.plot(tgrid_x, cas.vertcat(*np.array(V_opt[location, :, :, name, jdx])), color=cosmetics['controls']['colors'][jdx])
    plt.grid(True)
    plt.title(name)

def plot_control_block(cosmetics, V_opt, plt, fig, plot_table_r, plot_table_c, idx, location, name, plot_dict, number_dim=1):

    # read in inputs
    tgrid_u = plot_dict['time_grids']['u']
    tgrid_ip = plot_dict['time_grids']['ip']

    interp_name = 'interpolation_' + plot_dict['cosmetics']['variables']['si_or_scaled']
    ref_name = 'ref_' + plot_dict['cosmetics']['variables']['si_or_scaled']

    plt.subplot(plot_table_r, plot_table_c, idx)
    for jdx in range(number_dim):
        color=cosmetics['controls']['colors'][jdx]

        if plot_dict['u_param'] == 'poly':
            plt.plot(np.array(tgrid_ip), np.array(plot_dict[interp_name]['u'][name][jdx]), color=color)
            if plot_dict['options']['visualization']['cosmetics']['plot_bounds']:
                plot_bounds(plot_dict, 'u', name, jdx, tgrid_ip, color=color)
            if plot_dict['options']['visualization']['cosmetics']['plot_ref']:
                plt.plot(np.array(plot_dict['time_grids']['ref']['ip']), np.array(plot_dict[ref_name]['u'][name][jdx]), linestyle='--', color=color)
        else:
            p = plt.step(tgrid_ip, plot_dict[interp_name]['u'][name][jdx], where='post', color=color)
            if plot_dict['options']['visualization']['cosmetics']['plot_bounds']:
                plot_bounds(plot_dict, 'u', name, jdx, tgrid_ip, color=color)
            if plot_dict['options']['visualization']['cosmetics']['plot_ref']:
                plt.step(np.array(plot_dict['time_grids']['ref']['ip']), np.array(plot_dict[ref_name]['u'][name][jdx]), where='post', linestyle='--', color=color)
    plt.grid(True)
    plt.title(name)
    plt.autoscale(enable=True, axis= 'x', tight = True)


def get_sweep_colors(number_of_trials):

    cmap = plt.get_cmap('jet')
    c_norm = colors.Normalize(vmin=0, vmax=(number_of_trials - 1))
    scalar_map = cmx.ScalarMappable(norm=c_norm, cmap=cmap)

    color_list = []
    for trial in range(number_of_trials):
<<<<<<< HEAD
        color_list += [scalar_map.to_rgba(float(trial))]
=======
        color_list += [scalar_map.to_rgba(np.float64(trial))]
>>>>>>> 3d700801

    return color_list


def calibrate_visualization(model, nlp, name, options):
    """
    Generate plot dict with all calibration operations that only have to be performed once per trial.
    :return: plot dictionary
    """

    plot_dict = {}

    # trial information
    plot_dict['name'] = name
    plot_dict['options'] = options
    plot_dict['cosmetics'] = options['visualization']['cosmetics']

    # nlp information
    plot_dict['n_k'] = nlp.n_k
    plot_dict['discretization'] = nlp.discretization

    if nlp.discretization == 'direct_collocation':
        plot_dict['d'] = nlp.d
        plot_dict['u_param'] = options['nlp']['collocation']['u_param']
    else:
        plot_dict['u_param'] = 'zoh'

    # model information
    plot_dict['outputs_dict'] = struct_op.strip_of_contents(model.outputs_dict)
    plot_dict['model_outputs'] = struct_op.strip_of_contents(model.outputs)
    plot_dict['variables_dict'] = struct_op.strip_of_contents(model.variables_dict)
    plot_dict['model_scaling'] = model.scaling.cat
    plot_dict['model_parameters'] = struct_op.strip_of_contents(model.parameters)
    plot_dict['model_variables'] = struct_op.strip_of_contents(model.variables)
    plot_dict['integral_output_names'] = model.integral_outputs.keys()
    plot_dict['architecture'] = model.architecture
    plot_dict['variable_bounds'] = model.variable_bounds
    plot_dict['global_output_names'] = nlp.global_outputs.keys()

    plot_dict['Collocation'] = nlp.Collocation

    if model.wake is not None:
        model.wake.define_model_variables_to_info_functions(model.variables, model.parameters)
    plot_dict['wake'] = model.wake

    # wind information
    u_ref = model.options['params']['wind']['u_ref']
    plot_dict['u_ref'] = float(u_ref)

    return plot_dict


def recalibrate_visualization(V_plot_scaled, plot_dict, output_vals, integral_output_vals, options, time_grids, cost, name, V_ref_scaled, global_output_vals, iterations=None, return_status_numeric=None, timings=None, n_points=None):
    """
    Recalibrate plot dict with all calibration operation that need to be perfomed once for every plot.
    :param plot_dict: plot dictionary before recalibration
    :return: recalibrated plot dictionary
    """

    # extract information
    cosmetics = options['visualization']['cosmetics']
    if n_points is not None:
        cosmetics['interpolation']['n_points'] = int(n_points)

    plot_dict['cost'] = cost

    # add V_plot to dict
    scaling = plot_dict['model_variables'](plot_dict['model_scaling'])
    plot_dict['V_plot_scaled'] = V_plot_scaled
    plot_dict['V_ref_scaled'] = V_ref_scaled
    plot_dict['V_plot_si'] = struct_op.scaled_to_si(V_plot_scaled, scaling)
    plot_dict['V_ref_si'] = struct_op.scaled_to_si(V_ref_scaled, scaling)
    plot_dict['parameters_plot'] = assemble_model_parameters(plot_dict)

    V_plot_si = plot_dict['V_plot_si']

    # get new name
    plot_dict['name'] = name

    # get new outputs
    plot_dict['output_vals'] = output_vals
    plot_dict['integral_output_vals'] = integral_output_vals
    plot_dict['global_output_vals'] = global_output_vals

    # get new time grids
    plot_dict['time_grids'] = time_grids
    if plot_dict['discretization'] == 'direct_collocation':
        plot_dict['time_grids']['coll'] = time_grids['coll'].T.reshape((plot_dict['n_k'] * plot_dict['d'], 1))

    # get new options
    plot_dict['options'] = options

    # interpolate data
    plot_dict = interpolate_data(plot_dict, cosmetics)
    if cosmetics['plot_ref']:
        plot_dict = interpolate_ref_data(plot_dict, cosmetics)

    # interations
    if iterations is not None:
        plot_dict['iterations'] = iterations

    # return status numeric
    if return_status_numeric is not None:
        plot_dict['return_status_numeric'] = return_status_numeric

    # timings
    if timings is not None:
        plot_dict['timings'] = timings

    # power and performance
    plot_dict['power_and_performance'] = diagnostics.compute_power_and_performance(plot_dict)

    # plot scaling
    plot_dict['max_x'] = np.max(np.array(V_plot_si['x', :, 'q10', 0])) * 1.2
    plot_dict['max_y'] = np.max(np.abs(np.array(V_plot_si['x', :, 'q10', 1]))) * 1.2
    plot_dict['max_z'] = np.max(np.array(V_plot_si['x', :, 'q10', 2])) * 1.2
    plot_dict['mazim'] = np.max([plot_dict['max_x'], plot_dict['max_y'], plot_dict['max_z']])
    plot_dict['scale_power'] = 1.  # e-3
<<<<<<< HEAD

    if '[x,0,l_t,0]' in V_plot_si.labels():
        plot_dict['scale_axes'] = float(V_plot_si['x', 0, 'l_t'])
    elif '[theta,l_t,0]' in V_plot_si.labels():
        plot_dict['scale_axes'] = float(V_plot_si['theta', 'l_t'])
    else:
        message = '(main) tether length could not be found in V_plot_si'
        print_op.log_and_raise_error(message)
=======
    try:
        plot_dict['scale_axes'] = np.float64(V_plot['x', 0, 'l_t'])
    except:
        plot_dict['scale_axes'] = np.float64(V_plot['theta', 'l_t'])
>>>>>>> 3d700801

    dashes = []
    for ldx in range(20):
        new_dash = []
        for jdx in range(4):
            new_dash += [int(np.random.randint(1, 6))]
        new_dash += [1, 1]

        dashes += [new_dash]
    plot_dict['dashes'] = dashes

    return plot_dict


def interpolate_data(plot_dict, cosmetics):
    '''
    Postprocess data from V-structure to (interpolated) data vectors
        with associated time grid
    :param plot_dict: dictionary of all relevant plot information
    :param cosmetics: dictionary of cosmetic plot choices
    :return: plot dictionary with added entries corresponding to interpolation
    '''

    # extract information
    nlp_options = cosmetics
    time_grids = plot_dict['time_grids']
    variables_dict = plot_dict['variables_dict']
    V_plot_si = plot_dict['V_plot_si']
    V_plot_scaled = plot_dict['V_plot_scaled']
    model_outputs = plot_dict['model_outputs']
    outputs_dict = plot_dict['outputs_dict']
    outputs_opt = plot_dict['output_vals']['opt']
    integral_output_names = plot_dict['integral_output_names']
    integral_outputs_opt = plot_dict['integral_output_vals']['opt']
    Collocation = plot_dict['Collocation']

    # make the interpolation
    # todo: allow the interpolation to be imported directly from the quality-check, if the interpolation options are the same
    interpolation_si = struct_op.interpolate_solution(nlp_options, time_grids, variables_dict, V_plot_si,
                                                   outputs_dict, outputs_opt, model_outputs,
                                                   integral_output_names, integral_outputs_opt,
                                                   Collocation=Collocation)

    interpolation_scaled = struct_op.interpolate_solution(nlp_options, time_grids, variables_dict, V_plot_scaled,
                                                   outputs_dict, outputs_opt, model_outputs,
                                                   integral_output_names, integral_outputs_opt,
                                                   Collocation=Collocation)

    # store the interpolation
    for name in ['interpolation_si', 'interpolation_scaled']:
        if name not in plot_dict.keys():
            plot_dict[name] = {}

    for name, value in interpolation_si.items():
        plot_dict['interpolation_si'][name] = value

    for name, value in interpolation_scaled.items():
        plot_dict['interpolation_scaled'][name] = value

    return plot_dict


def interpolate_ref_data(plot_dict, cosmetics):
    '''
    Postprocess tracking reference data from V-structure to (interpolated) data vectors
        with associated time grid
    :param plot_dict: dictionary of all relevant plot information
    :param cosmetics: dictionary of cosmetic plot choices
    :return: plot dictionary with added entries corresponding to interpolation
    '''

    # extract information
    nlp_options = cosmetics
    time_grids = plot_dict['time_grids']['ref']
    variables_dict = plot_dict['variables_dict']
    V_ref_si = plot_dict['V_ref_si']
    V_ref_scaled = plot_dict['V_ref_scaled']
    model_outputs = plot_dict['model_outputs']
    outputs_dict = plot_dict['outputs_dict']
    outputs_ref = plot_dict['output_vals']['ref']
    integral_output_names = plot_dict['integral_output_names']
    integral_outputs_ref = plot_dict['integral_output_vals']['ref']
    Collocation = plot_dict['Collocation']

    # make the interpolation
    interpolation_si = struct_op.interpolate_solution(nlp_options, time_grids, variables_dict, V_ref_si,
                                                   outputs_dict, outputs_ref, model_outputs,
                                                   integral_output_names, integral_outputs_ref,
                                                   Collocation=Collocation)
    interpolation_scaled = struct_op.interpolate_solution(nlp_options, time_grids, variables_dict, V_ref_scaled,
                                                   outputs_dict, outputs_ref, model_outputs,
                                                   integral_output_names, integral_outputs_ref,
                                                   Collocation=Collocation)

    # store the interpolation
    for name in ['ref_si', 'ref_scaled']:
        if name not in plot_dict.keys():
            plot_dict[name] = {}

    for name, value in interpolation_si.items():
        plot_dict['ref_si'][name] = value

    for name, value in interpolation_scaled.items():
        plot_dict['ref_scaled'][name] = value

    return plot_dict


def map_flag_to_function(flag, plot_dict, cosmetics, fig_name, plot_logic_dict):

    standard_args = (plot_dict, cosmetics, fig_name)
    if flag not in plot_logic_dict.keys():
        message = 'cannot process plot with flag (' + flag +'). skipping it, instead.'
        print_op.base_print(message, level='warning')
        return None

    additional_args = plot_logic_dict[flag][1]

    # execute function from dict
    if type(additional_args) == dict:
        plot_logic_dict[flag][0](*standard_args, **additional_args)

    elif additional_args is None:
        plot_logic_dict[flag][0](*standard_args)
    else:
        raise TypeError('Additional arguments for plot functions must be passed as a dict or as None.')

    return None


def reconstruct_comparison_labels(plot_dict):
    comparison_labels = []

    if 'actuator' in plot_dict['outputs']:
        actuator_outputs = plot_dict['outputs']['actuator']
        architecture = plot_dict['architecture']
        layers = architecture.layer_nodes
        layer_test = layers[0]

        kites = architecture.children_map[layer_test]
        kite_test = kites[0]

        idx = 0
        for label in ['qaxi', 'qasym', 'uaxi', 'uasym']:
            test_name = 'local_a_' + label + str(kite_test)
            if test_name in actuator_outputs.keys():
                idx += 1
                comparison_labels += [label]

    return comparison_labels


def set_max_and_min(y_vals, y_max, y_min):

    y_min = np.min([y_min, np.min(y_vals)])
    y_max = np.max([y_max, np.max(y_vals)])

    return y_max, y_min


def make_layer_plot_in_fig(layers, fig_num):
    nrows = len(layers)
    plt.figure(fig_num).clear()
    fig, axes = plt.subplots(nrows=nrows, ncols=1, sharex='all', num=fig_num)
    return fig, axes, nrows


def set_layer_plot_titles(axes, nrows, title):
    if nrows == 1:
        axes.set_title(title)
    else:
        axes[0].set_title(title)
    return axes


def set_layer_plot_axes(axes, nrows, xlabel, ylabel, ldx = 0):
    if nrows == 1:
        axes.set_ylabel(ylabel)
        axes.set_xlabel(xlabel)
    else:
        axes[ldx].set_ylabel(ylabel)
        axes[ldx].set_xlabel(xlabel)
    return axes


def set_layer_plot_legend(axes, nrows, ldx = 0):
    if nrows == 1:
        axes.legend()
    else:
        axes[ldx].legend()
    return axes


def set_layer_plot_scale(axes, nrows, x_min, x_max, y_min, y_max):
    if nrows == 1:
        axes.set_autoscale_on(False)
        axes.axis([x_min, x_max, y_min, y_max])
    else:
        for idx in range(nrows):
            axes[idx].set_autoscale_on(False)
            axes[idx].axis([x_min, x_max, y_min, y_max])
    return axes


def add_switching_time_epigraph(axes, nrows, tau, y_min, y_max):
    if nrows == 1:
        axes.plot([tau, tau], [y_min, y_max], 'k--')
    else:
        for idx in range(nrows):
            axes[idx].plot([tau, tau], [y_min, y_max], 'k--')
    return axes


def get_nondim_time_and_switch(plot_dict):
    time_dim = np.array(plot_dict['time_grids']['ip'])
    t_f = time_dim[-1]
    time_nondim = time_dim / t_f

    if 't_switch' in plot_dict['time_grids'].keys():
        t_switch = plot_dict['time_grids']['t_switch']
        tau = t_switch / t_f
    else:
        tau = 1.

    return time_nondim, tau


def assemble_variable_slice_from_interpolated_data(plot_dict, index, si_or_scaled=None):

    collected_vals = []

    if si_or_scaled is None:
        si_or_scaled = plot_dict['cosmetics']['variables']['si_or_scaled']

    interpolation_data = plot_dict['interpolation_' + si_or_scaled]

    model_variables = plot_dict['model_variables']
    for jdx in range(model_variables.shape[0]):
        canonical = model_variables.getCanonicalIndex(jdx)
        var_type = canonical[0]
        var_name = canonical[1]
        dim = canonical[2]

        if (var_type == 'theta'):
            category = interpolation_data['theta'][var_name]
            if category.shape == ():
                local_val = category
            else:
                local_val = category[dim]
            collected_vals = cas.vertcat(collected_vals, local_val)

        elif (var_type == 'xdot'):
            if (var_name in interpolation_data['x'].keys()):
                local_val = interpolation_data['x'][var_name][dim][index]
            else:
                # be advised: this function does not compute dynamics
                local_val = cas.DM.zeros((1,1))
            collected_vals = cas.vertcat(collected_vals, local_val)

        elif (var_type in interpolation_data.keys()) and (var_name in interpolation_data[var_type].keys()):
            local_val = interpolation_data[var_type][var_name][dim][index]
            collected_vals = cas.vertcat(collected_vals, local_val)

        else:
            message = 'unrecognized variable type or name when re-assembling a (model) variable from interpolated data.'
            print_op.log_and_raise_error(message)

    try:
        vars_si = model_variables(collected_vals)
    except:
        message = 'interpolated data does not have the recognizable structure of a (model) variable'
        print_op.log_and_raise_error(message)

    return vars_si


def assemble_model_parameters(plot_dict):

    collected_vals = []

    options_model = plot_dict['options']['model']
    options_params = plot_dict['options']['params']

    model_parameters = plot_dict['model_parameters']
    for jdx in range(model_parameters.shape[0]):
        canonical = model_parameters.getCanonicalIndex(jdx)
        var_type = canonical[0]
        kdx = canonical[-1]

        if (var_type == 'phi'):
            var_name = canonical[1]
            kdx = canonical[2]
            local_val = plot_dict['V_plot_si'][var_type, var_name, kdx]
            collected_vals = cas.vertcat(collected_vals, local_val)

        elif (var_type == 'theta0') and (kdx == 0):

            if canonical[1] in options_params.keys():
                local_val = options_params
            elif canonical[1] in options_model.keys():
                local_val = options_model
            else:
                message = 'something went wrong when assembling theta0 model parameters.'
                print_op.log_and_raise_error(message)

            # remember that the first entry of canonical is (already) 'theta0' and the last entry of canonical will be the dimension (kdx)
            for sdx in range(len(canonical)-2):
                local_val = local_val[canonical[sdx+1]]

            if hasattr(local_val, 'shape'):
                local_shape = cas.DM(local_val).shape
                local_val = cas.reshape(local_val, (local_shape[0] * local_shape[1], 1))
            collected_vals = cas.vertcat(collected_vals, local_val)

        elif (kdx == 0):
            message = 'unrecognized parameter type or name when re-assembling a (model) parameter from solution data'
            print_op.log_and_raise_error(message)

    try:
        params = model_parameters(collected_vals)
    except:
        message = 'unable to assign re-assembled interpolated data into a (model) parameters structure'
        print_op.log_and_raise_error(message)

    return params


def plot_bounds(plot_dict, var_type, name, jdx, tgrid_ip, p=None, color=None):

    if (p is None) and (color is None):
        message = 'not enough information to draw the bounds'
        print_op.log_and_raise_error(message)
    elif (p is not None):
        color = p[-1].get_color()

    if (color is None):
        message = 'something went wrong when defining the color in which to plot bounds'
        print_op.log_and_raise_error(message)

    bounds = plot_dict['variable_bounds'][var_type][name]
    scaling = plot_dict['model_variables'](plot_dict['model_scaling'])[var_type, name]

    bound_types = ['lb', 'ub']
    for type in bound_types:

        potential_bound = bounds[type]

        if isinstance(potential_bound, np.ndarray):
            local_bound = potential_bound[jdx]
        elif (isinstance(potential_bound, cas.DM)) and potential_bound.shape == (1, 1):
            local_bound = float(potential_bound)
        elif isinstance(potential_bound, cas.DM):
            local_bound = float(potential_bound[jdx])
        else:
            local_bound = potential_bound

        if scaling.shape == (1, 1):
            local_scaling = float(scaling)
        else:
            local_scaling = float(scaling[jdx])

        if np.isfinite(local_bound):
            bound_grid_ip = local_bound * local_scaling * np.ones(tgrid_ip.shape)
            plt.plot(tgrid_ip, bound_grid_ip, linestyle='dotted', color=color)

    return None


def setup_axes_for_side(cosmetics, side):
    fig = plt.figure()

    if side == 'xy':
        ax = plt.subplot(1, 1, 1)
        plt.axis('equal')
        ax.set_xlabel('x [m]', **cosmetics['trajectory']['axisfont'])
        ax.set_ylabel('y [m]', **cosmetics['trajectory']['axisfont'])

    elif side == 'xz':
        ax = plt.subplot(1, 1, 1)
        plt.axis('equal')
        ax.set_xlabel('x [m]', **cosmetics['trajectory']['axisfont'])
        ax.set_ylabel('z [m]', **cosmetics['trajectory']['axisfont'])

    elif side == 'yz':
        ax = plt.subplot(1, 1, 1)
        plt.axis('equal')
        ax.set_xlabel('y [m]', **cosmetics['trajectory']['axisfont'])
        ax.set_ylabel('z [m]', **cosmetics['trajectory']['axisfont'])

    elif side == 'isometric':
        ax = plt.subplot(111, projection='3d')
        ax.set_xlabel('\n x [m]', **cosmetics['trajectory']['axisfont'])
        ax.set_ylabel('\n y [m]', **cosmetics['trajectory']['axisfont'])
        ax.set_zlabel('z [m]', **cosmetics['trajectory']['axisfont'])
        ax.xaxis._axinfo['label']['space_factor'] = 2.8
        ax.yaxis._axinfo['label']['space_factor'] = 2.8
        ax.zaxis._axinfo['label']['space_factor'] = 2.8

    return fig, ax


def test_naca_coordinates():

    naca = "0012"
    m = float(naca[0]) / 100.
    p = float(naca[1]) / 10.
    t = float(naca[2:]) / 100.

    s_le = 0.
    s_te = 1.0

    xu_le, xl_le, yu_le, yl_le = get_naca_airfoil_coordinates(s_le, m, p, t)
    xu_te, xl_te, yu_te, yl_te = get_naca_airfoil_coordinates(s_te, m, p, t)

    epsilon_small = 1.e-8
    epsilon_large = 1.e-2
    x_vals_equal = ((xu_le - xl_le)**2. < epsilon_small**2.) and ((xu_te - xl_te)**2. < epsilon_small**2.)
    le_at_origin = (xu_le**2. < epsilon_small**2.) and (xl_le**2. < epsilon_small**2.) and (yu_le**2. < epsilon_small**2.) and (yu_le**2. < epsilon_small**2.)
    chord_length_correct = ((yu_te - 1.) < epsilon_small**2.) and ((yl_te - 1.) < epsilon_small**2.)
    te_joins = ((yu_te - yl_te)**2. < epsilon_large**2.) and ((xu_te - xl_te)**2. < epsilon_small**2.)

    works_correctly = x_vals_equal and le_at_origin and chord_length_correct and te_joins
    if not works_correctly:
        message = 'something went wrong with the naca 0012 coordinate generation.'
        print_op.log_and_raise_error(message)
    return None<|MERGE_RESOLUTION|>--- conflicted
+++ resolved
@@ -26,9 +26,6 @@
 matplotlib.use('TkAgg')
 import matplotlib.pyplot as plt
 
-
-import pdb
-
 import casadi.tools as cas
 import numpy as np
 import awebox.tools.struct_operations as struct_op
@@ -67,15 +64,9 @@
 
 def get_naca_shell(chord, naca="0012", center_at_quarter_chord = True):
 
-<<<<<<< HEAD
     m = float(naca[0]) / 100.
     p = float(naca[1]) / 10.
     t = float(naca[2:]) / 100.
-=======
-    m = np.float64(naca[0]) / 100.
-    p = np.float64(naca[1]) / 10.
-    t = np.float64(naca[2:]) / 100.
->>>>>>> 3d700801
 
     s_list = np.arange(0., 101.) / 100.
 
@@ -161,11 +152,7 @@
 
     r_dcm = np.array(cas.reshape(r, (3, 3)))
 
-<<<<<<< HEAD
     total_width = float(naca[2:]) / 100. * length
-=======
-    total_width = np.float64(naca[2:]) / 100. * length
->>>>>>> 3d700801
 
     num_spanwise = np.ceil(total_width * body_cross_sections_per_meter / 2.)
 
@@ -631,11 +618,7 @@
 
     color_list = []
     for trial in range(number_of_trials):
-<<<<<<< HEAD
         color_list += [scalar_map.to_rgba(float(trial))]
-=======
-        color_list += [scalar_map.to_rgba(np.float64(trial))]
->>>>>>> 3d700801
 
     return color_list
 
@@ -754,7 +737,6 @@
     plot_dict['max_z'] = np.max(np.array(V_plot_si['x', :, 'q10', 2])) * 1.2
     plot_dict['mazim'] = np.max([plot_dict['max_x'], plot_dict['max_y'], plot_dict['max_z']])
     plot_dict['scale_power'] = 1.  # e-3
-<<<<<<< HEAD
 
     if '[x,0,l_t,0]' in V_plot_si.labels():
         plot_dict['scale_axes'] = float(V_plot_si['x', 0, 'l_t'])
@@ -763,12 +745,6 @@
     else:
         message = '(main) tether length could not be found in V_plot_si'
         print_op.log_and_raise_error(message)
-=======
-    try:
-        plot_dict['scale_axes'] = np.float64(V_plot['x', 0, 'l_t'])
-    except:
-        plot_dict['scale_axes'] = np.float64(V_plot['theta', 'l_t'])
->>>>>>> 3d700801
 
     dashes = []
     for ldx in range(20):
