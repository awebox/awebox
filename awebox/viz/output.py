#
#    This file is part of awebox.
#
#    awebox -- A modeling and optimization framework for multi-kite AWE systems.
#    Copyright (C) 2017-2020 Jochem De Schutter, Rachel Leuthold, Moritz Diehl,
#                            ALU Freiburg.
#    Copyright (C) 2018-2020 Thilo Bronnenmeyer, Kiteswarms Ltd.
#    Copyright (C) 2016      Elena Malz, Sebastien Gros, Chalmers UT.
#
#    awebox is free software; you can redistribute it and/or
#    modify it under the terms of the GNU Lesser General Public
#    License as published by the Free Software Foundation; either
#    version 3 of the License, or (at your option) any later version.
#
#    awebox is distributed in the hope that it will be useful,
#    but WITHOUT ANY WARRANTY; without even the implied warranty of
#    MERCHANTABILITY or FITNESS FOR A PARTICULAR PURPOSE.  See the GNU
#    Lesser General Public License for more details.
#
#    You should have received a copy of the GNU Lesser General Public
#    License along with awebox; if not, write to the Free Software Foundation,
#    Inc., 51 Franklin Street, Fifth Floor, Boston, MA  02110-1301  USA
#
#
import numpy as np
from matplotlib.ticker import MaxNLocator
import matplotlib.ticker as mtick
import matplotlib.pyplot as plt
import awebox.viz.tools as tools
from awebox.logger.logger import Logger as awelogger

import casadi.tools as cas
import pdb

def plot_outputs(plot_dict, cosmetics, fig_name, output_top_name, fig_num=None, epigraph=None):

    interesting_outputs = []
    for cstr_name in plot_dict['outputs'][output_top_name].keys():
        interesting_outputs += [(output_top_name, cstr_name)]
    plot_output(plot_dict, cosmetics, fig_name, interesting_outputs, fig_num=fig_num, epigraph=epigraph)

    return None

def plot_output(plot_dict, cosmetics, fig_name, interesting_outputs=[], fig_num=None, epigraph=None):

    outputs = plot_dict['outputs']
    architecture = plot_dict['architecture']
    tgrid_ip = plot_dict['time_grids']['ip']

    options_are_not_empty = not (interesting_outputs == [])

    if options_are_not_empty:
        number_of_opts = len(interesting_outputs)

        # create new figure if desired
        if fig_num is not None:
            fig = plt.figure(num=fig_num)
            axes = fig.axes
            if len(axes) == 0:  # if figure does not exist yet
                fig, axes = plt.subplots(num=fig_num, nrows=number_of_opts, ncols=1)

        else:
            fig, axes = plt.subplots(nrows=number_of_opts, ncols=1)

        axes[-1].set_xlabel('t [s]')

        kite_nodes = architecture.kite_nodes

        for odx in range(len(interesting_outputs)):

            opt = interesting_outputs[odx]
            category = opt[0]
            base_name = opt[1]

            output_is_systemwide = base_name in outputs[category].keys()

            if output_is_systemwide:
                data = np.array(outputs[opt[0]][base_name][0])
                local_color = cosmetics['trajectory']['colors'][0]
                axes[odx].plot(tgrid_ip, data, color=local_color)

            else:
                for kite in kite_nodes:
                    data = np.array(outputs[opt[0]][base_name + str(kite)][0])
                    local_color = cosmetics['trajectory']['colors'][kite_nodes.index(kite)]
                    axes[odx].plot(tgrid_ip, data, color=local_color)

            if (epigraph is not None) and (isinstance(epigraph, float)):
                axes[odx].axhline(y=epigraph, color='gray', linestyle='--')

            if 't_switch' in plot_dict['time_grids'].keys():
                t_switch = float(plot_dict['time_grids']['t_switch'])
                axes[odx].axvline(x=t_switch, color='gray', linestyle='--')

            axes[odx].set_ylabel(opt[1])

        for adx in range(len(axes)):
            axes[adx].yaxis.set_major_formatter(mtick.FormatStrFormatter('%.1e'))
            axes[adx].yaxis.set_major_locator(MaxNLocator(3))

        plt.suptitle(fig_name)
        fig.canvas.draw()

def plot_dimensionless_aero_indictors(plot_dict, cosmetics, fig_name, fig_num = None):
    interesting_outputs = [('aerodynamics', 'alpha_deg'),
                           ('aerodynamics', 'beta_deg'),
                           ('aerodynamics', 'airspeed'),
                           ('aerodynamics', 'reynolds'),
                           ('aerodynamics', 'mach')]
    plot_output(plot_dict, cosmetics, fig_name, interesting_outputs, fig_num)


def plot_model_inequalities(plot_dict, cosmetics, fig_name, fig_num=None):
    plot_outputs(plot_dict, cosmetics, fig_name, 'model_inequalities', fig_num, epigraph=0.)

def plot_constraints(plot_dict, cosmetics, fig_name, fig_num=None):
    plot_model_inequalities(plot_dict, cosmetics, fig_name, fig_num)

def plot_loyd_comparison(plot_dict, cosmetics, fig_name, fig_num=None):

    interesting_outputs = [('performance', 'phf_loyd_total'),
                           ('performance', 'loyd_factor'),
                           ('performance', 'p_loyd_total'),
                           ('performance', 'freelout')]
    plot_output(plot_dict, cosmetics, fig_name, interesting_outputs, fig_num)




# actuator outputs

def plot_generic_actuator_output(time_or_cycle, y_var_name, y_var_sym, y_var_latex, y_is_per_kite, plot_dict, cosmetics, fig_num, comparison_labels):

    architecture = plot_dict['architecture']
    kite_nodes = architecture.kite_nodes
    layer_nodes = architecture.layer_nodes
    dashes = plot_dict['dashes']

    if y_is_per_kite:
        node_set = kite_nodes
        set_name = 'kite'
    else:
        node_set = layer_nodes
        set_name = 'layer'


    # collect all of induction values
    y_dict = {}
    for node in node_set:

        if 'actuator' in plot_dict['outputs']:
            actuator_outputs = plot_dict['outputs']['actuator']

            for label in comparison_labels:
                key_name = y_var_sym + '_' + label + str(node)

                if key_name in actuator_outputs.keys():

                    if not (node in y_dict.keys()):
                        y_dict[node] = {}
                    y_dict[node][label] = actuator_outputs[key_name][0]

        if 'vortex' in plot_dict['outputs']:
            vortex_outputs = plot_dict['outputs']['vortex']

            key_name = y_var_sym + str(node)
            if key_name in vortex_outputs.keys():

                if not (node in y_dict.keys()):
                    y_dict[node] = {}
                y_dict[node]['vort'] = vortex_outputs[key_name][0]


    ldx = 0
    if [node_name for node_name in y_dict.keys()]:

        colors = cosmetics['trajectory']['colors']
        layers = architecture.layer_nodes

        if time_or_cycle == 'time':
            x_var_name = 'non-dim. time'
            x_var_latex = r'$t/t_f$ [-]'
            x_vals, tau = tools.get_nondim_time_and_switch(plot_dict)

        elif time_or_cycle == 'cycle':
            x_var_name = 'reel-out factor'
            x_var_latex = r'$f$ [-]'
            if 'actuator' in plot_dict['outputs'].keys():
                f1 = plot_dict['outputs']['actuator']['f1']
            elif 'vortex' in plot_dict['outputs'].keys():
                f1 = plot_dict['outputs']['vortex']['f1']
            else:
                awelogger.logger.error('model not yet implemented.')
            x_vals = np.array(f1[0])

        else:
            awelogger.logger.error('model not yet implemented.')

        fig, axes, nrows = tools.make_layer_plot_in_fig(layers, fig_num)
        title = y_var_name + ' by model and ' + x_var_name
        axes = tools.set_layer_plot_titles(axes, nrows, title)

        x_min = np.min(x_vals)
        x_max = np.max(x_vals)
        y_min = 10.
        y_max = 0.

        kdx = 0
        for node in y_dict.keys():
            kdx += 1

            mdx = 0
            for model in y_dict[node].keys():
                mdx += 1

                y_vals = y_dict[node][model]
                line_label = set_name + ' ' + str(node) +', ' + model
                y_max, y_min = tools.set_max_and_min(y_vals, y_max, y_min)

                color_vals = colors[mdx]
                dash_style = dashes[kdx]
                line_style = ':'

                line, = axes.plot(x_vals, y_vals, color=color_vals, linestyle=line_style, label=line_label)
                line.set_dashes(dash_style)

        xlabel = x_var_name + ' ' + x_var_latex
        ylabel = y_var_name + ' ' + y_var_latex
        axes = tools.set_layer_plot_axes(axes, nrows, xlabel, ylabel, ldx)
        axes = tools.set_layer_plot_legend(axes, nrows, ldx)

        ldx += 1

        axes = tools.set_layer_plot_scale(axes, nrows, x_min, x_max, y_min, y_max)
        if time_or_cycle == 'time':
            axes = tools.add_switching_time_epigraph(axes, nrows, tau, y_min, y_max)

    return None

def plot_avg_induction_factor_with_time(plot_dict, cosmetics, fig_name, fig_num, comparison_labels):
    y_var_name = 'avg. induction factor'
    y_var_sym = 'a0'
    y_var_latex = r'$a_0$ [-]'
    y_is_per_kite = False

    plot_generic_actuator_output('time', y_var_name, y_var_sym, y_var_latex, y_is_per_kite, plot_dict, cosmetics, fig_num, comparison_labels)


def plot_relative_radius_with_time(plot_dict, cosmetics, fig_name):
    y_var_name = 'avg. relative radius'
    y_var_sym = 'bar_varrho'
    y_var_latex = r'$\bar{\varrho}$ [-]'
    y_is_per_kite = False

    fig_num = 2100
    comparison_labels = ['']

    plot_generic_actuator_output('time', y_var_name, y_var_sym, y_var_latex, y_is_per_kite, plot_dict, cosmetics, fig_num, comparison_labels)


def plot_modelled_induction_factor_cycle(plot_dict, cosmetics, fig_name, fig_num, comparison_labels):
    y_var_name = 'local induction factor'
    y_var_sym = 'local_a'
    y_var_latex = r'$a_k$ [-]'
    y_is_per_kite = True

    plot_generic_actuator_output('cycle', y_var_name, y_var_sym, y_var_latex, y_is_per_kite, plot_dict, cosmetics, fig_num, comparison_labels)


def plot_modelled_induction_factor_with_time(plot_dict, cosmetics, fig_name, fig_num, comparison_labels):
    y_var_name = 'local induction factor'
    y_var_sym = 'local_a'
    y_var_latex = r'$a_k$ [-]'
    y_is_per_kite = True

    plot_generic_actuator_output('time', y_var_name, y_var_sym, y_var_latex, y_is_per_kite, plot_dict, cosmetics, fig_num, comparison_labels)


def plot_relative_radius_cycle(plot_dict, cosmetics, fig_name):
    y_var_name = 'avg. relative radius'
    y_var_sym = 'bar_varrho'
    y_var_latex = r'$\bar{\varrho}$ [-]'
    y_is_per_kite = False

    fig_num = 2000
    comparison_labels = ['']

    plot_generic_actuator_output('cycle', y_var_name, y_var_sym, y_var_latex, y_is_per_kite, plot_dict, cosmetics, fig_num, comparison_labels)


def plot_avg_induction_factor_cycle(plot_dict, cosmetics, fig_name, fig_num, comparison_labels):
    y_var_name = 'avg. induction factor'
    y_var_sym = 'a0'
    y_var_latex = r'$a_0$ [-]'
    y_is_per_kite = False

    plot_generic_actuator_output('cycle', y_var_name, y_var_sym, y_var_latex, y_is_per_kite, plot_dict, cosmetics, fig_num, comparison_labels)

def plot_induction_factor(plot_dict, cosmetics, fig_name):

    idx = 0
    comparison_labels = tools.reconstruct_comparison_labels(plot_dict)

    plot_modelled_induction_factor_with_time(plot_dict, cosmetics, fig_name, 1000 + idx, comparison_labels)
    plot_modelled_induction_factor_cycle(plot_dict, cosmetics, fig_name, 1100 + idx, comparison_labels)

<<<<<<< HEAD

def plot_reduced_frequency(solution_dict, cosmetics, fig_num, reload_dict):

    outputs = solution_dict['outputs']
    V_plot = solution_dict['V_final']
    options = solution_dict['options']
    architecture = solution_dict['architecture']

    kite_nodes = options['model']['architecture'].kite_nodes
    parent_map = options['model']['architecture'].parent_map
    kite_dof = options['user_options']['system_model']['kite_dof']
    n_k = options['nlp']['n_k']
    d = options['nlp']['collocation']['d']

    plt.figure(fig_num).clear()
    # fig, axes = plt.subplots(nrows=len(kite_nodes), ncols=1, sharex='all', num=fig_num)
    fig, axes = plt.subplots(nrows=1, ncols=1, sharex='all', num=fig_num)

    width = 8
    text_loc = 1e4
    text_height = 0.

    max_fstar_def = -999.
    f_min_all = 999.
    counter = 0.

    control_surfaces = []
    if int(kite_dof) == 6:
        for kite in kite_nodes:
            parent = parent_map[kite]

            delta_name ='delta' + str(kite) + str(parent)
            control_surfaces += [delta_name]

        for control in control_surfaces:
            for dim in range(3):

                fstar_control = float(outputs['final', 'control_freq', control + '_' + str(dim)])
                fstar_control_min = 0.9 * fstar_control
                fstar_control_max = 1.1 * fstar_control

                axes.semilogx([fstar_control_min, fstar_control_max], [counter, counter], 'g', linewidth = width)
                axes.text(text_loc, counter+ text_height, 'f* ' + control + ' (' + str(dim) + ') [Hz]')
                counter += 1.

                max_fstar_def = np.max([max_fstar_def, fstar_control])
                f_min_all = np.min([f_min_all, fstar_control_min])


    fstar_traj = float(1. / V_plot['theta', 't_f'])

    fstar_traj_min = 0.9 * fstar_traj
    fstar_traj_max = 1.1 * fstar_traj

    max_fstar_def = np.max([max_fstar_def, fstar_traj])
    f_min_all = np.min([f_min_all, fstar_traj_min])

    axes.semilogx([fstar_traj_min, fstar_traj_max], [counter, counter], 'r', linewidth=width)
    axes.text(text_loc, counter + 0.1, 'f* traj [Hz]')
    counter += 1


    for kite in kite_nodes:
        windings = np.round(float(outputs['final', 'winding', 'winding' + str(kite)]))
        fstar_loop = float(windings / V_plot['theta', 't_f'])

        fstar_loop_min = 0.9 * fstar_loop
        fstar_loop_max = 1.1 * fstar_loop

        max_fstar_def = np.max([max_fstar_def, fstar_loop])
        f_min_all = np.min([f_min_all, fstar_loop_min])

        axes.semilogx([fstar_loop_min, fstar_loop_max], [counter, counter], 'r', linewidth = width)
        axes.text(text_loc, counter+ text_height, 'f* loop ' + str(kite) + ' [Hz]')
        counter += 1

    for kite in kite_nodes:
        fstar_aero = []
        for kdx in range(n_k):
            for ddx in range(d):
                local_fstar_aero = outputs['coll_outputs', kdx, ddx, 'aerodynamics', 'fstar_aero' + str(kite)]
                fstar_aero = cas.vertcat(fstar_aero, local_fstar_aero)

        fstar_aero_max = np.max(np.array(fstar_aero))
        fstar_aero_min = np.min(np.array(fstar_aero))

        f_min_all = np.min([f_min_all, fstar_aero_min])

        axes.semilogx([fstar_aero_min, fstar_aero_max], [counter, counter], 'b', linewidth = width)
        axes.text(text_loc, counter+ text_height, 'f* kite ' + str(kite) + ' [Hz]')
        counter += 1.

    layer_parents = architecture.layer_nodes
    for parent in layer_parents:
        center_x = []
        u_app_c = []

        for kdx in range(n_k):
            center_x = cas.vertcat(center_x, cas.vertcat(*outputs['coll_outputs', kdx, :, 'actuator', 'center' + str(parent), 0]))
            u_app_c = cas.vertcat(u_app_c, cas.vertcat(*outputs['coll_outputs', kdx, :, 'actuator', 'u_app' + str(parent), 0]))
        center_x = np.array(center_x)
        u_app_c = np.abs(np.array(u_app_c))
        delta_center_x = np.max(center_x) - np.min(center_x)

        fstar_act_min = np.min(u_app_c) / delta_center_x
        fstar_act_max = np.max(u_app_c) / delta_center_x

        axes.semilogx([fstar_act_min, fstar_act_max], [counter, counter], 'b', linewidth = width)
        axes.text(text_loc, counter + 0.1, 'f* actuator ' + str(parent) + ' [Hz]')
        counter += 1.

        f_min_all = np.min([f_min_all, fstar_act_min])

    plt.axhline(y = counter, color='k', linestyle='-')

    counter += 1

    fkite_max = max_fstar_def / fstar_aero_min
    fkite_min = max_fstar_def / fstar_aero_max

    axes.semilogx([fkite_min, fkite_max], [counter, counter], 'k', linewidth = width)
    axes.text(text_loc, counter+ text_height, 'f kite [-]')
    counter += 1.

    f_min_all = np.min([f_min_all, fkite_min])

    fact_max = max_fstar_def / fstar_act_min
    fact_min = max_fstar_def / fstar_act_max

    axes.semilogx([fact_min, fact_max], [counter, counter], 'k', linewidth = width)
    axes.text(text_loc, counter+ text_height, 'f actuator [-]')
    counter += 1.

    f_min_all = np.min([f_min_all, fact_min])

    axes.set_ylim([-1., counter])
    axes.set_xlim([f_min_all / 10., text_loc * 1e3])

    plt.axvline(x=1., color='k', linestyle='--')

    plt.title('reduced frequency components')
    plt.yticks([], [])

    plt.show()

def plot_energy_over_time(solution_dict, cosmetics, fig_num, reload_dict):
    outputs = solution_dict['outputs']
    options = solution_dict['options']
    architecture = solution_dict['architecture']

    tgrid_coll = np.array(reload_dict['tgrid_coll'])
    potential_energy = {}
    kinetic_energy = {}

    elements = ['groundstation']
    number_of_nodes = architecture.number_of_nodes
    parent_map = architecture.parent_map
    for node in range(1, number_of_nodes):
        elements += ['q' + str(node) + str(parent_map[node])]

    for elem in elements:
        if elem not in list(potential_energy.keys()):
            potential_energy[elem] = []

        if elem not in list(kinetic_energy.keys()):
            kinetic_energy[elem] = []

    n_k = options['nlp']['n_k']
    d_k = options['nlp']['collocation']['d']
    for n in range(n_k):
        for d in range(d_k):
            for elem in elements:
                potential_energy[elem] += [outputs['coll_outputs', n, d, 'e_potential', elem]]
                kinetic_energy[elem] += [outputs['coll_outputs', n, d, 'e_kinetic', elem]]

    fig, axes = plt.subplots(nrows=(len(elements)+1), ncols=1, sharex='all', num=fig_num)

    axes_counter = 0

    e_kin_total = 0.0
    e_pot_total = 0.0

    for elem in elements:
        e_kin = np.array(kinetic_energy[elem])
        e_pot = np.array(potential_energy[elem])

        ax = axes[axes_counter]
        ax.set_title('energy for ' + elem)
        # ax.set_xlabel('t [s]')
        ax.set_ylabel('e [J]')

        ax.stackplot(tgrid_coll.flatten(), e_kin.flatten(), e_pot.flatten(), labels=["e_kin", "e_pot"])
        ax.legend(loc = 'upper right')

        ax.yaxis.set_major_formatter(mtick.FormatStrFormatter('%.1e'))
        ax.yaxis.set_major_locator(MaxNLocator(3))

        axes_counter += 1
        e_kin_total += e_kin
        e_pot_total += e_pot

    ax = axes[axes_counter]
    ax.set_title('energy for whole system')
    ax.set_xlabel('t [s]')
    ax.set_ylabel('e [J]')
    ax.yaxis.set_major_formatter(mtick.FormatStrFormatter('%.1e'))
    ax.yaxis.set_major_locator(MaxNLocator(3))

    ax.stackplot(tgrid_coll.flatten(), e_kin_total.flatten(), e_pot_total.flatten(), labels=['e_kin','e_pot'])
    ax.legend(loc = 'upper right')

    plt.tight_layout(w_pad=1.)

    plt.show()

def plot_loyd_comparison(plot_dict, cosmetics, fig_name, fig_num=None):

    interesting_outputs = [('performance', 'phf_loyd_total'),
                           ('performance', 'loyd_factor'),
                           ('performance', 'p_loyd_total'),
                           ('performance', 'freelout')]
    plot_output(plot_dict, cosmetics, fig_name, interesting_outputs, fig_num)

def plot_aero_forces(solution_dict, cosmetics, fig_num, reload_dict):

    # read in input
    options = solution_dict['options']
    outputs = solution_dict['outputs']

    fig = plt.figure(fig_num)

    selected_outputs = [('aerodynamics','f_aero')]
    dimensions = 3

    plot_table_r = 4
    plot_table_c = int(len(selected_outputs) * dimensions / plot_table_r) + \
        1 * (not np.mod(len(selected_outputs) * dimensions, plot_table_r) == 0)

    pdu = 1
    for output_pair in selected_outputs:
        output_type = output_pair[0]
        output_name = output_pair[1]
        for dim in range(dimensions):

            tools.plot_output_block(plot_table_r, plot_table_c, options, outputs, plt, fig, pdu, output_type, output_name, cosmetics, reload_dict, dim)

            pdu = pdu + 1

    fig.canvas.draw()

def plot_output(plot_dict, cosmetics, fig_name, interesting_outputs=[], fig_num = None):

    outputs = plot_dict['outputs']
    architecture = plot_dict['architecture']
    tgrid_ip = plot_dict['time_grids']['ip']

    options_are_not_empty = not (interesting_outputs == [])

    if options_are_not_empty:
        number_of_opts = len(interesting_outputs)

        # create new figure if desired
        if fig_num is not None:
            fig = plt.figure(num=fig_num)
            axes = fig.axes
            if len(axes) == 0:  # if figure does not exist yet
                fig, axes = plt.subplots(num=fig_num, nrows=number_of_opts, ncols=1)

        else:
            fig, axes = plt.subplots(nrows=number_of_opts, ncols=1)

        axes[-1].set_xlabel('t [s]')

        kite_nodes = architecture.kite_nodes

        for odx in range(len(interesting_outputs)):
            opt = interesting_outputs[odx]

            category = opt[0]
            base_name = opt[1]

            output_is_systemwide = base_name in outputs[category].keys()

            if output_is_systemwide:
                data = np.array(outputs[opt[0]][base_name][0])
                local_color = cosmetics['trajectory']['colors'][0]
                axes[odx].plot(tgrid_ip, data, color=local_color)

            else:
                for kite in kite_nodes:

                    data = np.array(outputs[opt[0]][base_name + str(kite)][0])
                    local_color = cosmetics['trajectory']['colors'][kite_nodes.index(kite)]
                    axes[odx].plot(tgrid_ip, data, color=local_color)

            axes[odx].set_ylabel(opt[1])

        for adx in range(len(axes)):
            axes[adx].yaxis.set_major_formatter(mtick.FormatStrFormatter('%.1e'))
            axes[adx].yaxis.set_major_locator(MaxNLocator(3))

        plt.suptitle(fig_name)
        fig.canvas.draw()


def plot_actuator_center_in_aerotime(solution_dict, cosmetics, fig_num, reload_dict):

    outputs = solution_dict['outputs']
    architecture = solution_dict['architecture']
    options = solution_dict['options']

    n_k = options['nlp']['n_k']

    fig = plt.figure(fig_num)

    ax1 = plt.subplot2grid((4, 2), (0, 0), colspan=2, rowspan=2)
    ax2 = plt.subplot2grid((4, 2), (2, 0))
    ax3 = plt.subplot2grid((4, 2), (3, 0), sharex=ax2)
    ax4 = plt.subplot2grid((4, 2), (2, 1))
    ax5 = plt.subplot2grid((4, 2), (3, 1), sharex=ax4)

    plt.setp(ax2.get_xticklabels(), visible=False)
    plt.setp(ax4.get_xticklabels(), visible=False)

    ax1.xaxis.set_ticks_position('top')
    ax1.xaxis.set_label_position('top')

    layer_parents = architecture.layer_nodes

    for parent in layer_parents:
        tgrid_coll = reload_dict['tgrid_xa_aerotime' + str(parent)]

        center_x = []
        center_z = []
        v_x = []
        v_z = []

        for kdx in range(n_k):

            center_x = cas.vertcat(center_x, cas.vertcat(*outputs['coll_outputs', kdx, :, 'actuator', 'center' + str(parent), 0]))
            center_z = cas.vertcat(center_z, cas.vertcat(*outputs['coll_outputs', kdx, :, 'actuator', 'center' + str(parent), 2]))

            v_x = cas.vertcat(v_x, cas.vertcat(*outputs['coll_outputs', kdx, :, 'actuator', 'velocity' + str(parent), 0]))
            v_z = cas.vertcat(v_z, cas.vertcat(*outputs['coll_outputs', kdx, :, 'actuator', 'velocity' + str(parent), 2]))

        center_x = np.array(center_x)
        center_z = np.array(center_z)

        v_x = np.array(v_x)
        v_z = np.array(v_z)

        avg_radius = reload_dict['avg_radius' + str(parent)]

        ax1.plot(center_x / avg_radius, center_z / avg_radius)
        ax2.plot(tgrid_coll, center_x / avg_radius)
        ax3.plot(tgrid_coll, center_z / avg_radius)
        ax4.plot(tgrid_coll, v_x / reload_dict['u_hub' + str(parent)])
        ax5.plot(tgrid_coll, v_z / reload_dict['u_hub' + str(parent)])

    ax1.axis('equal')

    ax1.yaxis.set_major_locator(MaxNLocator(4))
    ax1.xaxis.set_major_locator(MaxNLocator(4))

    ax1.set_xlabel('x_c / bar R [-]')
    ax1.set_ylabel('z_c / bar R [-]')

    ax3.set_xlabel('t u_infty / bar R [-]')
    ax2.set_ylabel('x_c / bar R [-]')
    ax3.set_ylabel('z_c / bar R [-]')
    ax2.grid(True)
    ax3.grid(True)

    ax5.set_xlabel('t u_infty / bar R [-]')
    ax4.set_ylabel('u_c / u_infty [-]')
    ax5.set_ylabel('w_c / u_infty [-]')
    ax4.grid(True)
    ax5.grid(True)

    ax2.yaxis.set_major_locator(MaxNLocator(4))
    ax2.xaxis.set_major_locator(MaxNLocator(4))
    ax3.yaxis.set_major_locator(MaxNLocator(4))
    ax3.xaxis.set_major_locator(MaxNLocator(4))
    ax4.yaxis.set_major_locator(MaxNLocator(4))
    ax4.xaxis.set_major_locator(MaxNLocator(4))
    ax5.yaxis.set_major_locator(MaxNLocator(4))
    ax5.xaxis.set_major_locator(MaxNLocator(4))

    plt.tight_layout()

    plt.show()

def plot_actuator_area_in_aerotime(solution_dict, cosmetics, fig_num, reload_dict):

    outputs = solution_dict['outputs']
    architecture = solution_dict['architecture']
    options = solution_dict['options']

    n_k = options['nlp']['n_k']

    fig = plt.figure(fig_num)

    layer_parents = architecture.layer_nodes

    for parent in layer_parents:
        tgrid_coll = reload_dict['tgrid_xa_aerotime' + str(parent)]

        area = []

        for kdx in range(n_k):
            area = cas.vertcat(area, cas.vertcat(*outputs['coll_outputs', kdx, :, 'actuator', 'area' + str(parent)]))

        area = np.array(area)

        avg_radius = reload_dict['avg_radius' + str(parent)]
        avg_area = np.pi * avg_radius**2.

        plt.plot(tgrid_coll, area / avg_area)

    plt.xlabel('t u_infty / bar R [-]')
    plt.ylabel('A / (pi bar R^2) [-]')

    plt.show()

def plot_actuator_thrust_coeff_in_aerotime(solution_dict, cosmetics, fig_num, reload_dict):

    outputs = solution_dict['outputs']
    architecture = solution_dict['architecture']
    options = solution_dict['options']

    n_k = options['nlp']['n_k']

    if 'actuator' in outputs.keys():

        fig, axes = plt.subplots(nrows=4, ncols=1, sharex='all', num=fig_num)

        layer_parents = architecture.layer_nodes

        for parent in layer_parents:
            tgrid_coll = reload_dict['tgrid_xa_aerotime' + str(parent)]

            thrust = []
            thrust1_coeff = []
            thrust2_area_coeff = []
            thrust3_coeff = []

            for kdx in range(n_k):

                thrust = cas.vertcat(thrust, cas.vertcat(*outputs['coll_outputs', kdx, :, 'actuator', 'thrust' + str(parent)]))

                thrust1_coeff = cas.vertcat(thrust1_coeff,
                                        cas.vertcat(*outputs['coll_outputs', kdx, :, 'actuator', 'thrust1_coeff' + str(parent)]))
                thrust2_area_coeff = cas.vertcat(thrust2_area_coeff,
                                        cas.vertcat(*outputs['coll_outputs', kdx, :, 'actuator', 'thrust2_area_coeff' + str(parent)]))
                thrust3_coeff = cas.vertcat(thrust3_coeff,
                                        cas.vertcat(*outputs['coll_outputs', kdx, :, 'actuator', 'thrust3_coeff' + str(parent)]))

            avg_radius = reload_dict['avg_radius' + str(parent)]
            avg_area = np.pi * avg_radius**2.

            thrust = np.array(thrust)

            # T / (1/2 rho u_infty^2 A)
            thrust1_coeff = np.array(thrust1_coeff)

            # T / (1/2 rho u_infty^2 Abar)
            thrust2_coeff = np.array(thrust2_area_coeff) / float(avg_area)

            # 4 a (cos gamma - a)
            thrust3_coeff = np.array(thrust3_coeff)

            axes[0].plot(tgrid_coll, thrust)
            axes[1].plot(tgrid_coll, thrust1_coeff)
            axes[2].plot(tgrid_coll, thrust2_coeff)
            axes[3].plot(tgrid_coll, thrust3_coeff)

        axes[-1].set_xlabel('t u_infty / bar R [-]')

        axes[0].set_ylabel('T [N]')
        axes[1].set_ylabel('CT_1 [-]')
        axes[2].set_ylabel('CT_2 [-]')
        axes[3].set_ylabel('CT_3 [-]')

        axes[0].set_title('actuator thrust and thrust coefficients')

        for adx in range(len(axes)):
            axes[adx].yaxis.set_major_formatter(mtick.FormatStrFormatter('%.1e'))
            axes[adx].yaxis.set_major_locator(MaxNLocator(3))

        plt.tight_layout(w_pad=1.)

        plt.show()

def plot_dimensionless_aero_indictors(plot_dict, cosmetics, fig_name, fig_num = None):

    interesting_outputs = [('aerodynamics', 'alpha_deg'),
                           ('aerodynamics', 'beta_deg'),
                           ('aerodynamics', 'airspeed'),
                           ('aerodynamics', 'reynolds'),
                           ('aerodynamics', 'mach')]
    plot_output(plot_dict, cosmetics, fig_name, interesting_outputs, fig_num)


def plot_constraints(plot_dict, cosmetics, fig_num, constr_type):

    outputs = plot_dict['outputs']
    constraints = plot_dict['constraints_dict'][constr_type]
    n_constr = len(list(constraints.keys())) # number of constraints
    fig, axes = plt.subplots(nrows=n_constr, ncols=1, sharex='all')

    counter = 0
    for constr_name in list(constraints.keys()):

        # plot all constraints of similar type
        for name in list(plot_dict['outputs'][constr_name].keys()):
            for idx in range(constraints[constr_name, name].shape[0]):

                # exract data
                output_vals = plot_dict['outputs'][constr_name][name][idx]
                tgrid = plot_dict['time_grids']['ip']

                # add labels
                if constraints[constr_name, name].shape[0] == 1:
                    label = name
                else:
                    label = name+'_'+str(idx)

                # plot data with label
                p = axes[counter].plot(tgrid, output_vals, label = label)

                if cosmetics['plot_ref']:
                    ref_output_vals = plot_dict['ref']['outputs'][constr_name][name][idx]
                    ref_tgrid = plot_dict['time_grids']['ref']['ip']
                    axes[counter].plot(ref_tgrid, ref_output_vals, linestyle = '--',color = p[-1].get_color())

        axes[counter].plot(tgrid, np.zeros(tgrid.shape),'k--')
        axes[counter].set_ylabel(constr_name)
        axes[counter].set_xlabel('time [s]')
        axes[counter].set_xlim([tgrid[0], tgrid[-1]])
        axes[counter].legend(loc = 'upper right')

        if counter == 0:
            axes[counter].set_title(constr_type + ' constraints')
        counter += 1
=======
    plot_avg_induction_factor_with_time(plot_dict, cosmetics, fig_name, 1500, comparison_labels)
    plot_avg_induction_factor_cycle(plot_dict, cosmetics, fig_name, 1600, comparison_labels)
>>>>>>> 0bc4f92f


def plot_relative_radius(plot_dict, cosmetics, fig_name):
    plot_relative_radius_with_time(plot_dict, cosmetics, fig_name)
    plot_relative_radius_cycle(plot_dict, cosmetics, fig_name)
<|MERGE_RESOLUTION|>--- conflicted
+++ resolved
@@ -304,555 +304,8 @@
     plot_modelled_induction_factor_with_time(plot_dict, cosmetics, fig_name, 1000 + idx, comparison_labels)
     plot_modelled_induction_factor_cycle(plot_dict, cosmetics, fig_name, 1100 + idx, comparison_labels)
 
-<<<<<<< HEAD
-
-def plot_reduced_frequency(solution_dict, cosmetics, fig_num, reload_dict):
-
-    outputs = solution_dict['outputs']
-    V_plot = solution_dict['V_final']
-    options = solution_dict['options']
-    architecture = solution_dict['architecture']
-
-    kite_nodes = options['model']['architecture'].kite_nodes
-    parent_map = options['model']['architecture'].parent_map
-    kite_dof = options['user_options']['system_model']['kite_dof']
-    n_k = options['nlp']['n_k']
-    d = options['nlp']['collocation']['d']
-
-    plt.figure(fig_num).clear()
-    # fig, axes = plt.subplots(nrows=len(kite_nodes), ncols=1, sharex='all', num=fig_num)
-    fig, axes = plt.subplots(nrows=1, ncols=1, sharex='all', num=fig_num)
-
-    width = 8
-    text_loc = 1e4
-    text_height = 0.
-
-    max_fstar_def = -999.
-    f_min_all = 999.
-    counter = 0.
-
-    control_surfaces = []
-    if int(kite_dof) == 6:
-        for kite in kite_nodes:
-            parent = parent_map[kite]
-
-            delta_name ='delta' + str(kite) + str(parent)
-            control_surfaces += [delta_name]
-
-        for control in control_surfaces:
-            for dim in range(3):
-
-                fstar_control = float(outputs['final', 'control_freq', control + '_' + str(dim)])
-                fstar_control_min = 0.9 * fstar_control
-                fstar_control_max = 1.1 * fstar_control
-
-                axes.semilogx([fstar_control_min, fstar_control_max], [counter, counter], 'g', linewidth = width)
-                axes.text(text_loc, counter+ text_height, 'f* ' + control + ' (' + str(dim) + ') [Hz]')
-                counter += 1.
-
-                max_fstar_def = np.max([max_fstar_def, fstar_control])
-                f_min_all = np.min([f_min_all, fstar_control_min])
-
-
-    fstar_traj = float(1. / V_plot['theta', 't_f'])
-
-    fstar_traj_min = 0.9 * fstar_traj
-    fstar_traj_max = 1.1 * fstar_traj
-
-    max_fstar_def = np.max([max_fstar_def, fstar_traj])
-    f_min_all = np.min([f_min_all, fstar_traj_min])
-
-    axes.semilogx([fstar_traj_min, fstar_traj_max], [counter, counter], 'r', linewidth=width)
-    axes.text(text_loc, counter + 0.1, 'f* traj [Hz]')
-    counter += 1
-
-
-    for kite in kite_nodes:
-        windings = np.round(float(outputs['final', 'winding', 'winding' + str(kite)]))
-        fstar_loop = float(windings / V_plot['theta', 't_f'])
-
-        fstar_loop_min = 0.9 * fstar_loop
-        fstar_loop_max = 1.1 * fstar_loop
-
-        max_fstar_def = np.max([max_fstar_def, fstar_loop])
-        f_min_all = np.min([f_min_all, fstar_loop_min])
-
-        axes.semilogx([fstar_loop_min, fstar_loop_max], [counter, counter], 'r', linewidth = width)
-        axes.text(text_loc, counter+ text_height, 'f* loop ' + str(kite) + ' [Hz]')
-        counter += 1
-
-    for kite in kite_nodes:
-        fstar_aero = []
-        for kdx in range(n_k):
-            for ddx in range(d):
-                local_fstar_aero = outputs['coll_outputs', kdx, ddx, 'aerodynamics', 'fstar_aero' + str(kite)]
-                fstar_aero = cas.vertcat(fstar_aero, local_fstar_aero)
-
-        fstar_aero_max = np.max(np.array(fstar_aero))
-        fstar_aero_min = np.min(np.array(fstar_aero))
-
-        f_min_all = np.min([f_min_all, fstar_aero_min])
-
-        axes.semilogx([fstar_aero_min, fstar_aero_max], [counter, counter], 'b', linewidth = width)
-        axes.text(text_loc, counter+ text_height, 'f* kite ' + str(kite) + ' [Hz]')
-        counter += 1.
-
-    layer_parents = architecture.layer_nodes
-    for parent in layer_parents:
-        center_x = []
-        u_app_c = []
-
-        for kdx in range(n_k):
-            center_x = cas.vertcat(center_x, cas.vertcat(*outputs['coll_outputs', kdx, :, 'actuator', 'center' + str(parent), 0]))
-            u_app_c = cas.vertcat(u_app_c, cas.vertcat(*outputs['coll_outputs', kdx, :, 'actuator', 'u_app' + str(parent), 0]))
-        center_x = np.array(center_x)
-        u_app_c = np.abs(np.array(u_app_c))
-        delta_center_x = np.max(center_x) - np.min(center_x)
-
-        fstar_act_min = np.min(u_app_c) / delta_center_x
-        fstar_act_max = np.max(u_app_c) / delta_center_x
-
-        axes.semilogx([fstar_act_min, fstar_act_max], [counter, counter], 'b', linewidth = width)
-        axes.text(text_loc, counter + 0.1, 'f* actuator ' + str(parent) + ' [Hz]')
-        counter += 1.
-
-        f_min_all = np.min([f_min_all, fstar_act_min])
-
-    plt.axhline(y = counter, color='k', linestyle='-')
-
-    counter += 1
-
-    fkite_max = max_fstar_def / fstar_aero_min
-    fkite_min = max_fstar_def / fstar_aero_max
-
-    axes.semilogx([fkite_min, fkite_max], [counter, counter], 'k', linewidth = width)
-    axes.text(text_loc, counter+ text_height, 'f kite [-]')
-    counter += 1.
-
-    f_min_all = np.min([f_min_all, fkite_min])
-
-    fact_max = max_fstar_def / fstar_act_min
-    fact_min = max_fstar_def / fstar_act_max
-
-    axes.semilogx([fact_min, fact_max], [counter, counter], 'k', linewidth = width)
-    axes.text(text_loc, counter+ text_height, 'f actuator [-]')
-    counter += 1.
-
-    f_min_all = np.min([f_min_all, fact_min])
-
-    axes.set_ylim([-1., counter])
-    axes.set_xlim([f_min_all / 10., text_loc * 1e3])
-
-    plt.axvline(x=1., color='k', linestyle='--')
-
-    plt.title('reduced frequency components')
-    plt.yticks([], [])
-
-    plt.show()
-
-def plot_energy_over_time(solution_dict, cosmetics, fig_num, reload_dict):
-    outputs = solution_dict['outputs']
-    options = solution_dict['options']
-    architecture = solution_dict['architecture']
-
-    tgrid_coll = np.array(reload_dict['tgrid_coll'])
-    potential_energy = {}
-    kinetic_energy = {}
-
-    elements = ['groundstation']
-    number_of_nodes = architecture.number_of_nodes
-    parent_map = architecture.parent_map
-    for node in range(1, number_of_nodes):
-        elements += ['q' + str(node) + str(parent_map[node])]
-
-    for elem in elements:
-        if elem not in list(potential_energy.keys()):
-            potential_energy[elem] = []
-
-        if elem not in list(kinetic_energy.keys()):
-            kinetic_energy[elem] = []
-
-    n_k = options['nlp']['n_k']
-    d_k = options['nlp']['collocation']['d']
-    for n in range(n_k):
-        for d in range(d_k):
-            for elem in elements:
-                potential_energy[elem] += [outputs['coll_outputs', n, d, 'e_potential', elem]]
-                kinetic_energy[elem] += [outputs['coll_outputs', n, d, 'e_kinetic', elem]]
-
-    fig, axes = plt.subplots(nrows=(len(elements)+1), ncols=1, sharex='all', num=fig_num)
-
-    axes_counter = 0
-
-    e_kin_total = 0.0
-    e_pot_total = 0.0
-
-    for elem in elements:
-        e_kin = np.array(kinetic_energy[elem])
-        e_pot = np.array(potential_energy[elem])
-
-        ax = axes[axes_counter]
-        ax.set_title('energy for ' + elem)
-        # ax.set_xlabel('t [s]')
-        ax.set_ylabel('e [J]')
-
-        ax.stackplot(tgrid_coll.flatten(), e_kin.flatten(), e_pot.flatten(), labels=["e_kin", "e_pot"])
-        ax.legend(loc = 'upper right')
-
-        ax.yaxis.set_major_formatter(mtick.FormatStrFormatter('%.1e'))
-        ax.yaxis.set_major_locator(MaxNLocator(3))
-
-        axes_counter += 1
-        e_kin_total += e_kin
-        e_pot_total += e_pot
-
-    ax = axes[axes_counter]
-    ax.set_title('energy for whole system')
-    ax.set_xlabel('t [s]')
-    ax.set_ylabel('e [J]')
-    ax.yaxis.set_major_formatter(mtick.FormatStrFormatter('%.1e'))
-    ax.yaxis.set_major_locator(MaxNLocator(3))
-
-    ax.stackplot(tgrid_coll.flatten(), e_kin_total.flatten(), e_pot_total.flatten(), labels=['e_kin','e_pot'])
-    ax.legend(loc = 'upper right')
-
-    plt.tight_layout(w_pad=1.)
-
-    plt.show()
-
-def plot_loyd_comparison(plot_dict, cosmetics, fig_name, fig_num=None):
-
-    interesting_outputs = [('performance', 'phf_loyd_total'),
-                           ('performance', 'loyd_factor'),
-                           ('performance', 'p_loyd_total'),
-                           ('performance', 'freelout')]
-    plot_output(plot_dict, cosmetics, fig_name, interesting_outputs, fig_num)
-
-def plot_aero_forces(solution_dict, cosmetics, fig_num, reload_dict):
-
-    # read in input
-    options = solution_dict['options']
-    outputs = solution_dict['outputs']
-
-    fig = plt.figure(fig_num)
-
-    selected_outputs = [('aerodynamics','f_aero')]
-    dimensions = 3
-
-    plot_table_r = 4
-    plot_table_c = int(len(selected_outputs) * dimensions / plot_table_r) + \
-        1 * (not np.mod(len(selected_outputs) * dimensions, plot_table_r) == 0)
-
-    pdu = 1
-    for output_pair in selected_outputs:
-        output_type = output_pair[0]
-        output_name = output_pair[1]
-        for dim in range(dimensions):
-
-            tools.plot_output_block(plot_table_r, plot_table_c, options, outputs, plt, fig, pdu, output_type, output_name, cosmetics, reload_dict, dim)
-
-            pdu = pdu + 1
-
-    fig.canvas.draw()
-
-def plot_output(plot_dict, cosmetics, fig_name, interesting_outputs=[], fig_num = None):
-
-    outputs = plot_dict['outputs']
-    architecture = plot_dict['architecture']
-    tgrid_ip = plot_dict['time_grids']['ip']
-
-    options_are_not_empty = not (interesting_outputs == [])
-
-    if options_are_not_empty:
-        number_of_opts = len(interesting_outputs)
-
-        # create new figure if desired
-        if fig_num is not None:
-            fig = plt.figure(num=fig_num)
-            axes = fig.axes
-            if len(axes) == 0:  # if figure does not exist yet
-                fig, axes = plt.subplots(num=fig_num, nrows=number_of_opts, ncols=1)
-
-        else:
-            fig, axes = plt.subplots(nrows=number_of_opts, ncols=1)
-
-        axes[-1].set_xlabel('t [s]')
-
-        kite_nodes = architecture.kite_nodes
-
-        for odx in range(len(interesting_outputs)):
-            opt = interesting_outputs[odx]
-
-            category = opt[0]
-            base_name = opt[1]
-
-            output_is_systemwide = base_name in outputs[category].keys()
-
-            if output_is_systemwide:
-                data = np.array(outputs[opt[0]][base_name][0])
-                local_color = cosmetics['trajectory']['colors'][0]
-                axes[odx].plot(tgrid_ip, data, color=local_color)
-
-            else:
-                for kite in kite_nodes:
-
-                    data = np.array(outputs[opt[0]][base_name + str(kite)][0])
-                    local_color = cosmetics['trajectory']['colors'][kite_nodes.index(kite)]
-                    axes[odx].plot(tgrid_ip, data, color=local_color)
-
-            axes[odx].set_ylabel(opt[1])
-
-        for adx in range(len(axes)):
-            axes[adx].yaxis.set_major_formatter(mtick.FormatStrFormatter('%.1e'))
-            axes[adx].yaxis.set_major_locator(MaxNLocator(3))
-
-        plt.suptitle(fig_name)
-        fig.canvas.draw()
-
-
-def plot_actuator_center_in_aerotime(solution_dict, cosmetics, fig_num, reload_dict):
-
-    outputs = solution_dict['outputs']
-    architecture = solution_dict['architecture']
-    options = solution_dict['options']
-
-    n_k = options['nlp']['n_k']
-
-    fig = plt.figure(fig_num)
-
-    ax1 = plt.subplot2grid((4, 2), (0, 0), colspan=2, rowspan=2)
-    ax2 = plt.subplot2grid((4, 2), (2, 0))
-    ax3 = plt.subplot2grid((4, 2), (3, 0), sharex=ax2)
-    ax4 = plt.subplot2grid((4, 2), (2, 1))
-    ax5 = plt.subplot2grid((4, 2), (3, 1), sharex=ax4)
-
-    plt.setp(ax2.get_xticklabels(), visible=False)
-    plt.setp(ax4.get_xticklabels(), visible=False)
-
-    ax1.xaxis.set_ticks_position('top')
-    ax1.xaxis.set_label_position('top')
-
-    layer_parents = architecture.layer_nodes
-
-    for parent in layer_parents:
-        tgrid_coll = reload_dict['tgrid_xa_aerotime' + str(parent)]
-
-        center_x = []
-        center_z = []
-        v_x = []
-        v_z = []
-
-        for kdx in range(n_k):
-
-            center_x = cas.vertcat(center_x, cas.vertcat(*outputs['coll_outputs', kdx, :, 'actuator', 'center' + str(parent), 0]))
-            center_z = cas.vertcat(center_z, cas.vertcat(*outputs['coll_outputs', kdx, :, 'actuator', 'center' + str(parent), 2]))
-
-            v_x = cas.vertcat(v_x, cas.vertcat(*outputs['coll_outputs', kdx, :, 'actuator', 'velocity' + str(parent), 0]))
-            v_z = cas.vertcat(v_z, cas.vertcat(*outputs['coll_outputs', kdx, :, 'actuator', 'velocity' + str(parent), 2]))
-
-        center_x = np.array(center_x)
-        center_z = np.array(center_z)
-
-        v_x = np.array(v_x)
-        v_z = np.array(v_z)
-
-        avg_radius = reload_dict['avg_radius' + str(parent)]
-
-        ax1.plot(center_x / avg_radius, center_z / avg_radius)
-        ax2.plot(tgrid_coll, center_x / avg_radius)
-        ax3.plot(tgrid_coll, center_z / avg_radius)
-        ax4.plot(tgrid_coll, v_x / reload_dict['u_hub' + str(parent)])
-        ax5.plot(tgrid_coll, v_z / reload_dict['u_hub' + str(parent)])
-
-    ax1.axis('equal')
-
-    ax1.yaxis.set_major_locator(MaxNLocator(4))
-    ax1.xaxis.set_major_locator(MaxNLocator(4))
-
-    ax1.set_xlabel('x_c / bar R [-]')
-    ax1.set_ylabel('z_c / bar R [-]')
-
-    ax3.set_xlabel('t u_infty / bar R [-]')
-    ax2.set_ylabel('x_c / bar R [-]')
-    ax3.set_ylabel('z_c / bar R [-]')
-    ax2.grid(True)
-    ax3.grid(True)
-
-    ax5.set_xlabel('t u_infty / bar R [-]')
-    ax4.set_ylabel('u_c / u_infty [-]')
-    ax5.set_ylabel('w_c / u_infty [-]')
-    ax4.grid(True)
-    ax5.grid(True)
-
-    ax2.yaxis.set_major_locator(MaxNLocator(4))
-    ax2.xaxis.set_major_locator(MaxNLocator(4))
-    ax3.yaxis.set_major_locator(MaxNLocator(4))
-    ax3.xaxis.set_major_locator(MaxNLocator(4))
-    ax4.yaxis.set_major_locator(MaxNLocator(4))
-    ax4.xaxis.set_major_locator(MaxNLocator(4))
-    ax5.yaxis.set_major_locator(MaxNLocator(4))
-    ax5.xaxis.set_major_locator(MaxNLocator(4))
-
-    plt.tight_layout()
-
-    plt.show()
-
-def plot_actuator_area_in_aerotime(solution_dict, cosmetics, fig_num, reload_dict):
-
-    outputs = solution_dict['outputs']
-    architecture = solution_dict['architecture']
-    options = solution_dict['options']
-
-    n_k = options['nlp']['n_k']
-
-    fig = plt.figure(fig_num)
-
-    layer_parents = architecture.layer_nodes
-
-    for parent in layer_parents:
-        tgrid_coll = reload_dict['tgrid_xa_aerotime' + str(parent)]
-
-        area = []
-
-        for kdx in range(n_k):
-            area = cas.vertcat(area, cas.vertcat(*outputs['coll_outputs', kdx, :, 'actuator', 'area' + str(parent)]))
-
-        area = np.array(area)
-
-        avg_radius = reload_dict['avg_radius' + str(parent)]
-        avg_area = np.pi * avg_radius**2.
-
-        plt.plot(tgrid_coll, area / avg_area)
-
-    plt.xlabel('t u_infty / bar R [-]')
-    plt.ylabel('A / (pi bar R^2) [-]')
-
-    plt.show()
-
-def plot_actuator_thrust_coeff_in_aerotime(solution_dict, cosmetics, fig_num, reload_dict):
-
-    outputs = solution_dict['outputs']
-    architecture = solution_dict['architecture']
-    options = solution_dict['options']
-
-    n_k = options['nlp']['n_k']
-
-    if 'actuator' in outputs.keys():
-
-        fig, axes = plt.subplots(nrows=4, ncols=1, sharex='all', num=fig_num)
-
-        layer_parents = architecture.layer_nodes
-
-        for parent in layer_parents:
-            tgrid_coll = reload_dict['tgrid_xa_aerotime' + str(parent)]
-
-            thrust = []
-            thrust1_coeff = []
-            thrust2_area_coeff = []
-            thrust3_coeff = []
-
-            for kdx in range(n_k):
-
-                thrust = cas.vertcat(thrust, cas.vertcat(*outputs['coll_outputs', kdx, :, 'actuator', 'thrust' + str(parent)]))
-
-                thrust1_coeff = cas.vertcat(thrust1_coeff,
-                                        cas.vertcat(*outputs['coll_outputs', kdx, :, 'actuator', 'thrust1_coeff' + str(parent)]))
-                thrust2_area_coeff = cas.vertcat(thrust2_area_coeff,
-                                        cas.vertcat(*outputs['coll_outputs', kdx, :, 'actuator', 'thrust2_area_coeff' + str(parent)]))
-                thrust3_coeff = cas.vertcat(thrust3_coeff,
-                                        cas.vertcat(*outputs['coll_outputs', kdx, :, 'actuator', 'thrust3_coeff' + str(parent)]))
-
-            avg_radius = reload_dict['avg_radius' + str(parent)]
-            avg_area = np.pi * avg_radius**2.
-
-            thrust = np.array(thrust)
-
-            # T / (1/2 rho u_infty^2 A)
-            thrust1_coeff = np.array(thrust1_coeff)
-
-            # T / (1/2 rho u_infty^2 Abar)
-            thrust2_coeff = np.array(thrust2_area_coeff) / float(avg_area)
-
-            # 4 a (cos gamma - a)
-            thrust3_coeff = np.array(thrust3_coeff)
-
-            axes[0].plot(tgrid_coll, thrust)
-            axes[1].plot(tgrid_coll, thrust1_coeff)
-            axes[2].plot(tgrid_coll, thrust2_coeff)
-            axes[3].plot(tgrid_coll, thrust3_coeff)
-
-        axes[-1].set_xlabel('t u_infty / bar R [-]')
-
-        axes[0].set_ylabel('T [N]')
-        axes[1].set_ylabel('CT_1 [-]')
-        axes[2].set_ylabel('CT_2 [-]')
-        axes[3].set_ylabel('CT_3 [-]')
-
-        axes[0].set_title('actuator thrust and thrust coefficients')
-
-        for adx in range(len(axes)):
-            axes[adx].yaxis.set_major_formatter(mtick.FormatStrFormatter('%.1e'))
-            axes[adx].yaxis.set_major_locator(MaxNLocator(3))
-
-        plt.tight_layout(w_pad=1.)
-
-        plt.show()
-
-def plot_dimensionless_aero_indictors(plot_dict, cosmetics, fig_name, fig_num = None):
-
-    interesting_outputs = [('aerodynamics', 'alpha_deg'),
-                           ('aerodynamics', 'beta_deg'),
-                           ('aerodynamics', 'airspeed'),
-                           ('aerodynamics', 'reynolds'),
-                           ('aerodynamics', 'mach')]
-    plot_output(plot_dict, cosmetics, fig_name, interesting_outputs, fig_num)
-
-
-def plot_constraints(plot_dict, cosmetics, fig_num, constr_type):
-
-    outputs = plot_dict['outputs']
-    constraints = plot_dict['constraints_dict'][constr_type]
-    n_constr = len(list(constraints.keys())) # number of constraints
-    fig, axes = plt.subplots(nrows=n_constr, ncols=1, sharex='all')
-
-    counter = 0
-    for constr_name in list(constraints.keys()):
-
-        # plot all constraints of similar type
-        for name in list(plot_dict['outputs'][constr_name].keys()):
-            for idx in range(constraints[constr_name, name].shape[0]):
-
-                # exract data
-                output_vals = plot_dict['outputs'][constr_name][name][idx]
-                tgrid = plot_dict['time_grids']['ip']
-
-                # add labels
-                if constraints[constr_name, name].shape[0] == 1:
-                    label = name
-                else:
-                    label = name+'_'+str(idx)
-
-                # plot data with label
-                p = axes[counter].plot(tgrid, output_vals, label = label)
-
-                if cosmetics['plot_ref']:
-                    ref_output_vals = plot_dict['ref']['outputs'][constr_name][name][idx]
-                    ref_tgrid = plot_dict['time_grids']['ref']['ip']
-                    axes[counter].plot(ref_tgrid, ref_output_vals, linestyle = '--',color = p[-1].get_color())
-
-        axes[counter].plot(tgrid, np.zeros(tgrid.shape),'k--')
-        axes[counter].set_ylabel(constr_name)
-        axes[counter].set_xlabel('time [s]')
-        axes[counter].set_xlim([tgrid[0], tgrid[-1]])
-        axes[counter].legend(loc = 'upper right')
-
-        if counter == 0:
-            axes[counter].set_title(constr_type + ' constraints')
-        counter += 1
-=======
     plot_avg_induction_factor_with_time(plot_dict, cosmetics, fig_name, 1500, comparison_labels)
     plot_avg_induction_factor_cycle(plot_dict, cosmetics, fig_name, 1600, comparison_labels)
->>>>>>> 0bc4f92f
 
 
 def plot_relative_radius(plot_dict, cosmetics, fig_name):
