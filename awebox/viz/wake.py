#
#    This file is part of awebox.
#
#    awebox -- A modeling and optimization framework for multi-kite AWE systems.
#    Copyright (C) 2017-2020 Jochem De Schutter, Rachel Leuthold, Moritz Diehl,
#                            ALU Freiburg.
#    Copyright (C) 2018-2020 Thilo Bronnenmeyer, Kiteswarms Ltd.
#    Copyright (C) 2016      Elena Malz, Sebastien Gros, Chalmers UT.
#
#    awebox is free software; you can redistribute it and/or
#    modify it under the terms of the GNU Lesser General Public
#    License as published by the Free Software Foundation; either
#    version 3 of the License, or (at your option) any later version.
#
#    awebox is distributed in the hope that it will be useful,
#    but WITHOUT ANY WARRANTY; without even the implied warranty of
#    MERCHANTABILITY or FITNESS FOR A PARTICULAR PURPOSE.  See the GNU
#    Lesser General Public License for more details.
#
#    You should have received a copy of the GNU Lesser General Public
#    License along with awebox; if not, write to the Free Software Foundation,
#    Inc., 51 Franklin Street, Fifth Floor, Boston, MA  02110-1301  USA
#
#
import copy

import matplotlib
<<<<<<< HEAD

matplotlib.use('TkAgg')
=======
from awebox.viz.plot_configuration import DEFAULT_MPL_BACKEND
matplotlib.use(DEFAULT_MPL_BACKEND)
>>>>>>> f9b166e3
import matplotlib.pyplot as plt


import casadi.tools as cas
import numpy as np
from matplotlib import ticker
from awebox.logger.logger import Logger as awelogger

import awebox.mdl.wind as module_wind
import awebox.mdl.aero.induction_dir.actuator_dir.actuator as actuator
import awebox.mdl.aero.induction_dir.general_dir.flow as general_flow
import awebox.mdl.aero.indicators as aero_indicators

import awebox.viz.trajectory as traj
import awebox.viz.tools as tools

import awebox.tools.vector_operations as vect_op
import awebox.tools.struct_operations as struct_op
import awebox.tools.print_operations as print_op

def plot_actuator(plot_dict, cosmetics, fig_name, side):

    fig, ax = tools.setup_axes_for_side(cosmetics, side)

    index = -1
    draw_actuator(ax, side, plot_dict, cosmetics, index)

    if cosmetics['trajectory']['kite_bodies']:
        init_colors = False
        tools.draw_all_kites(ax, plot_dict, index, cosmetics, side, init_colors)

    if cosmetics['trajectory']['kite_aero_dcm']:
        tools.draw_kite_aero_dcm(ax, side, plot_dict, cosmetics, index)
    if cosmetics['trajectory']['trajectory_rotation_dcm']:
        tools.draw_trajectory_rotation_dcm(ax, side, plot_dict, cosmetics, index)

    ax.tick_params(labelsize=cosmetics['trajectory']['ylabelsize'])
    plt.suptitle(fig_name)

    return None

def draw_actuator(ax, side, plot_dict, cosmetics, index):
    actuator.draw_actuator(ax, side, plot_dict, cosmetics, index)
    return None

def plot_wake_legend(plot_dict, cosmetics, fig_name):
    fig, ax = plt.subplots(figsize=(6, 1), layout='constrained')

    strength_max = cosmetics['trajectory']['circulation_max_estimate']
    strength_min = -1. * strength_max

    norm = plt.Normalize(strength_min, strength_max)
    cmap = plt.get_cmap('seismic')
    label = 'vortex filament strength [m$^2$/s]'

    fig.colorbar(matplotlib.cm.ScalarMappable(norm=norm, cmap=cmap),
                 cax=ax, orientation='horizontal', label=label)

    return None


def plot_wake(plot_dict, cosmetics, fig_name, side, ref=False):

    fig, ax = tools.setup_axes_for_side(cosmetics, side)

    all_points = {0: [], 1: [], 2: []}
    list_of_x_position_variable_names = []
    list_of_z_position_variable_names = []
    for kite in plot_dict['architecture'].kite_nodes:
        parent = plot_dict['architecture'].parent_map[kite]
        list_of_x_position_variable_names += ['q' + str(kite) + str(parent)]
    for var_name in plot_dict['variables_dict']['z'].keys():
        if var_name[0:2] == 'wx':
            list_of_z_position_variable_names += [var_name]

    for position_var_name in list_of_x_position_variable_names:
        for dim in range(3):
            all_points[dim] = cas.vertcat(all_points[dim], plot_dict['interpolation_si']['x'][position_var_name][dim])
    for position_var_name in list_of_z_position_variable_names:
        for dim in range(3):
            all_points[dim] = cas.vertcat(all_points[dim], plot_dict['interpolation_si']['z'][position_var_name][dim])

    for dim in range(3):
        all_points[dim] = vect_op.columnize(all_points[dim])

    b_ref = plot_dict['options']['model']['params']['geometry']['b_ref']
    range_extension = 1. * b_ref
    max_vals = {}
    min_vals = {}
    range_vals = {}
    center_vals = {}
    for dim in range(3):
        max_vals[dim] = np.max(np.array(all_points[dim]))
        min_vals[dim] = np.min(np.array(all_points[dim]))
        range_vals[dim] = max_vals[dim] - min_vals[dim]
        center_vals[dim] = 0.5 * (max_vals[dim] + min_vals[dim])

    if len(side) == 2:
        if side == 'xy':
            adx = 0
            bdx = 1
        elif side == 'xz':
            adx = 0
            bdx = 2
        elif side == 'yz':
            adx = 1
            bdx = 2
        range_extension = 2. * b_ref
        larger_range = np.max(np.array([range_vals[adx], range_vals[bdx]])) + range_extension
        ax.set_xlim(center_vals[adx] - larger_range / 2., center_vals[adx] + larger_range / 2.)
        ax.set_ylim(center_vals[bdx] - larger_range / 2., center_vals[bdx] + larger_range / 2.)
        ax.set_aspect('equal', adjustable='box')

        strength_max = cosmetics['trajectory']['circulation_max_estimate']
        strength_min = -1. * strength_max
        norm = plt.Normalize(strength_min, strength_max)
        cmap = plt.get_cmap('seismic')
        sm = plt.cm.ScalarMappable(cmap=cmap, norm=norm)
        sm.set_array([])
        cbar = ax.figure.colorbar(sm, ax=plt.gca())
        cbar.set_label('vortex filament strength [m$^2$/s]', rotation=270)

    elif side == 'isometric':
        larger_range = np.max(np.array([val for val in range_vals.values()])) + range_extension
        ax.set_xlim(center_vals[0] - larger_range / 2., center_vals[0] + larger_range / 2.)
        ax.set_ylim(center_vals[1] - larger_range / 2., center_vals[1] + larger_range / 2.)
        ax.set_zlim(center_vals[2] - larger_range / 2., center_vals[2] + larger_range / 2.)

    index = -1
    draw_wake_nodes(ax, side, plot_dict, cosmetics, index)

    if cosmetics['trajectory']['kite_bodies']:
        init_colors = False
        tools.draw_all_kites(ax, plot_dict, index, cosmetics, side, init_colors)

    ax.tick_params(labelsize=cosmetics['trajectory']['ylabelsize'])
    plt.suptitle(fig_name)
    ax.margins(0.)
    plt.tight_layout()

    return None


def get_variables_scaled(plot_dict, cosmetics, index):
    variables_scaled = tools.assemble_variable_slice_from_interpolated_data(plot_dict, index, si_or_scaled='scaled')
    return variables_scaled


def draw_wake_nodes(ax, side, plot_dict, cosmetics, index):

    if ('wake' in plot_dict.keys()) and (plot_dict['wake'] is not None):

        variables_scaled = get_variables_scaled(plot_dict, cosmetics, index)
        parameters = plot_dict['parameters_plot']
        wake = plot_dict['wake']

        wake.draw(ax, side, variables_scaled=variables_scaled, parameters=parameters, cosmetics=cosmetics)

    return None


def get_index_to_dimensions_dict():
    index_to_dimensions = {0: 'x', 1: 'y', 2: 'z'}
    return index_to_dimensions


def get_coordinate_axes(plot_dict, idx_at_eval, direction='normal'):

    # direction should be 'normal' or 'wind'

    architecture = plot_dict['architecture']
    top_parent = architecture.parent_map[architecture.number_of_nodes - 1]

    n_hat = []
    for dim in range(3):
        n_hat = cas.vertcat(n_hat, plot_dict['interpolation_si']['outputs']['rotation']['ehat_' + direction + str(top_parent)][dim][idx_at_eval])
    # roughly: nhat -> xhat

    b_hat_temp = vect_op.zhat_dm()
    a_hat = vect_op.normed_cross(b_hat_temp, n_hat) # zhat x xhat = yhat
    b_hat = vect_op.normed_cross(n_hat, a_hat) # xhat x yhat = zhat

    # therefore, mental-approximates read as:
    # n_hat = vect_op.xhat_dm()
    # a_hat = vect_op.yhat_dm()
    # b_hat = vect_op.zhat_dm()

    return n_hat, a_hat, b_hat

def plot_velocity_distribution_comparison_only(plot_dict, cosmetics, fig_name):

    comparison_data_for_velocity_distribution = plot_dict['options']['visualization']['cosmetics']['induction']['comparison_data_for_velocity_distribution']

    if comparison_data_for_velocity_distribution == 'not_in_use':
        message = 'request to produce a velocity-distribution-comparison plot is being ignored because no comparison velocity distribution was input'
        print_op.base_print(message, level='info')
        return None

    add_rancourt_comparison_to_velocity_distribution = (comparison_data_for_velocity_distribution == 'rancourt')
    add_trevisi_comparison_to_velocity_distribution = (comparison_data_for_velocity_distribution == 'trevisi')

    all_xi = np.linspace(-0.5, 0.5, 500)
    xi_cas = cas.DM(all_xi).reshape((1, len(all_xi)))

    if add_rancourt_comparison_to_velocity_distribution:
        rancourt_dict = get_rancourt_velocity_distribution(all_xi)

    if add_trevisi_comparison_to_velocity_distribution:
        trevisi_a_normal_dict, trevisi_a_radial_dict, other_trevisi_dict = get_trevisi_induction_factor_distributions(all_xi)

    adx = {}

    if add_rancourt_comparison_to_velocity_distribution:
        adx['radius'] = 0
        adx['cl'] = adx['radius'] + 1
        adx['lift_per_unit_span'] = adx['cl'] + 1
        adx['app'] = adx['lift_per_unit_span'] + 1
        adx['eff'] = adx['app']
        adx['norm_minus'] = adx['eff'] + 1

    if add_trevisi_comparison_to_velocity_distribution:
        adx['a_n'] = 0
        adx['a_r'] = adx['a_n'] + 1

    rows = 1 + int(np.max(np.array([val for val in adx.values()])))
    cols = 1
    plot_height = 3
    plot_width = 2 * plot_height
    fig, ax = plt.subplots(rows, cols, squeeze=False, sharex=True, figsize=(plot_width, rows * plot_height))
    fig.suptitle('spanwise velocity distribution')

    if add_trevisi_comparison_to_velocity_distribution:
        # for label, values in other_trevisi_dict.items():
        #     ax[adx[label]][0].plot(values['xi'], values['vals'], linestyle='--', label=label + ' Trevisi 2023')

        for label, values in trevisi_a_normal_dict.items():
            ax[adx['a_n']][0].plot(values['short_xi'], values['short_vals'], label=label)
        for label, values in trevisi_a_radial_dict.items():
            ax[adx['a_r']][0].plot(values['short_xi'], values['short_vals'], label=label)

        ax[adx['a_r']][0].set_ylabel('radial\n induction factor [-]')
        ax[adx['a_n']][0].set_ylabel('normal\n induction factor [-]')


    if add_rancourt_comparison_to_velocity_distribution:
        ax[adx['cl']][0].set_ylabel('2D lift\n coefficient \n [-]')
        ax[adx['lift_per_unit_span']][0].set_ylabel('lift per unit\nspan [N/m]')
        ax[adx['radius']][0].set_ylabel('radial distance\n from center of\n rotation [m]')
        ax[adx['radius']][0].set_ylabel('radial distance\n from center of\n rotation [m]')
        ax[adx['eff']][0].set_ylabel('inflow [m/s]')
        ax[adx['norm_minus']][0].set_ylabel('difference in inflow [m/s]')

        ax[adx['norm_minus']][0].set_ylim(-1, 1)

        for type in ['app', 'eff', 'norm_minus', 'radius', 'cl', 'lift_per_unit_span']:
            extra_label = ''
            if type in ['app', 'eff']:
                extra_label = '||u_' + type + '||'
            elif type == 'norm_minus':
                extra_label = '||u_eff|| - ||u_app||'
            if extra_label == '':
                ax[adx[type]][0].plot(rancourt_dict[type]['short_xi'], rancourt_dict[type]['short_vals'])
            else:
                ax[adx[type]][0].plot(rancourt_dict[type]['short_xi'], rancourt_dict[type]['short_vals'],
                                      label=extra_label)

    ax[-1][0].set_xlabel('non-dimensional spanwise position [-]')
    ax[-1][0].set_xticks(np.linspace(-0.5, 0.5, 5))

    shrink_factor = 0.3
    for adx_val in range(rows):
        ax[adx_val][0].grid(True)  # Add a grid for better readability
        # Put a legend to the right of the current axis
        ax[adx_val][0].legend(loc='center left', bbox_to_anchor=(1, 0.5), frameon=False)
    plt.tight_layout()
    # Adjust the subplots with the new bottom values, leaving space for the legend
    plt.subplots_adjust(right=1. - shrink_factor)

    return None


def plot_velocity_distribution(plot_dict, cosmetics, fig_name):
    idx_at_eval = plot_dict['options']['visualization']['cosmetics']['animation']['snapshot_index']
    parallelization_type = plot_dict['options']['model']['construction']['parallelization']['type']
    architecture = plot_dict['architecture']

    comparison_data_for_velocity_distribution = plot_dict['options']['visualization']['cosmetics']['induction']['comparison_data_for_velocity_distribution']
    add_rancourt_comparison_to_velocity_distribution = (comparison_data_for_velocity_distribution == 'rancourt')
    add_trevisi_comparison_to_velocity_distribution = (comparison_data_for_velocity_distribution == 'trevisi')

    all_xi = np.linspace(-0.5, 0.5, 500)
    xi_cas = cas.DM(all_xi).reshape((1, len(all_xi)))

    if add_rancourt_comparison_to_velocity_distribution:
        rancourt_dict = get_rancourt_velocity_distribution(all_xi)

    if add_trevisi_comparison_to_velocity_distribution:
        trevisi_a_normal_dict, trevisi_a_radial_dict, other_trevisi_dict = get_trevisi_induction_factor_distributions(all_xi)

    adx = {}
    adx['radius'] = 0
    adx['app'] = adx['radius'] + 1
    adx['eff'] = adx['app']
    if add_rancourt_comparison_to_velocity_distribution:
        adx['norm_minus'] = adx['eff'] + 1
        adx['a_n'] = adx['norm_minus'] + 1
    else:
        adx['a_n'] = adx['eff'] + 1
    adx['a_r'] = adx['a_n'] + 1
    adx['a_t'] = adx['a_r'] + 1
    adx['alpha_app'] = adx['a_t'] + 1
    adx['alpha_eff'] = adx['alpha_app'] + 1

    rows = 1 + int(np.max(np.array([val for val in adx.values()])))
    cols = 1
    plot_height = 2
    plot_width = 4 * plot_height
    fig, ax = plt.subplots(rows, cols, squeeze=False, sharex=True, figsize=(plot_width, rows * plot_height))
    fig.suptitle('spanwise velocity distribution')

    for kdx in range(len(architecture.kite_nodes)):
        kite = architecture.kite_nodes[kdx]

        fun_dict = get_velocity_distribution_at_spanwise_position_functions(plot_dict, cosmetics, kite, idx_at_eval=idx_at_eval)

        parallelization_type = plot_dict['options']['model']['construction']['parallelization']['type']
        all_dict = {}
        for name, local_fun in fun_dict.items():
            if parallelization_type in ['serial', 'openmp', 'thread']:
                local_map = local_fun.map(all_xi.shape[0], parallelization_type)
                local_all = local_map(all_xi)
            elif parallelization_type == 'concurrent_futures':
                local_all = np.array(struct_op.concurrent_future_map(local_fun, xi_cas)).reshape(all_xi.shape)
            else:
                message = 'sorry, but the awebox has not yet set up ' + parallelization_type + ' parallelization'
                print_op.log_and_raise_error(message)
            all_dict[name] = np.array(local_all).reshape(all_xi.shape)

        if kite > 1:
            kite_label = ', on kite ' + str(kite)
        else:
            kite_label = ''

        for name in adx.keys():
            extra_label = name
            if name in ['app', 'eff']:
                extra_label = '||u_' + name + '||'
            elif name == 'norm_minus':
                extra_label = '||u_eff|| - ||u_app||'

            ax[adx[name]][0].plot(all_xi, all_dict[name], label=extra_label + kite_label)

    if add_trevisi_comparison_to_velocity_distribution:

        for label, values in other_trevisi_dict.items():
            if label in ['app', 'eff']:
                extra_label = '||u_' + label + '||'
            else:
                extra_label = label
            ax[adx[label]][0].plot(values['xi'], values['vals'], linestyle='--', label=extra_label + ' Trevisi 2023')

        for label, values in trevisi_a_normal_dict.items():
            ax[adx['a_n']][0].plot(values['short_xi'], values['short_vals'], linestyle='--', label=label)
        for label, values in trevisi_a_radial_dict.items():
            ax[adx['a_r']][0].plot(values['short_xi'], values['short_vals'], linestyle='--', label=label)

    ax[adx['radius']][0].set_ylabel('radial distance\n from center of\n rotation [m]')
    ax[adx['eff']][0].set_ylabel('inflow [m/s]')
    ax[adx['a_r']][0].set_ylabel('radial\n induction factor [-]')
    ax[adx['a_t']][0].set_ylabel('tangential\n induction factor [-]')
    ax[adx['a_n']][0].set_ylabel('normal\n induction factor [-]')

    if add_rancourt_comparison_to_velocity_distribution:
        ax[adx['norm_minus']][0].set_ylabel('change in inflow [m/s]')
        ax[adx['norm_minus']][0].set_ylim(-1, 1)

    if add_rancourt_comparison_to_velocity_distribution:
        for type in ['app', 'eff', 'norm_minus', 'radius']:
            extra_label = ''
            if type in ['app', 'eff']:
                extra_label = '||u_' + type + '|| '
            elif type == 'norm_minus':
                extra_label = '||u_eff|| - ||u_app|| '
            ax[adx[type]][0].plot(rancourt_dict[type]['short_xi'], rancourt_dict[type]['short_vals'], linestyle='--', label= extra_label + 'Rancourt 2018')

    ax[-1][0].set_xlabel('non-dimensional spanwise position [-]')
    ax[-1][0].set_xticks(np.linspace(-0.5, 0.5, 5))

    shrink_factor = 0.3
    for adx_val in range(rows):
        ax[adx_val][0].grid(True)  # Add a grid for better readability
        # Put a legend to the right of the current axis
        ax[adx_val][0].legend(loc='center left', bbox_to_anchor=(1, 0.5))
    plt.tight_layout()
    # Adjust the subplots with the new bottom values, leaving space for the legend
    plt.subplots_adjust(right=1. - shrink_factor)

    return None


def get_rancourt_velocity_distribution(all_xi):

    # Efficient Aerodynamic Method for Interacting Lifting Surfaces over Long Distances
    # David Rancourt and Dimitri N. Mavris
    # Journal of Aircraft 2018 55:6, 2466-2475

    rancourt_b_ref = 8.  # m
    rancourt_c_ref = 1.  # m
    rancourt_rho_air = 1.225  # kg/m^3
    rancourt_radius = 24.  # m
    rancourt_groundspeed = 30.  # m/s
    rancourt_uinfty = 5.  # m/s
    rancourt_omega = 2. * np.pi / (2. * np.pi * rancourt_radius / rancourt_groundspeed)

    xi_data_lift = [-0.49595875, -0.49450375, -0.49304875, -0.491595, -0.49014, -0.488685, -0.48723, -0.485545,
                    -0.483735, -0.481925, -0.4801275, -0.47834375, -0.47656125, -0.47461125, -0.4720675, -0.46952375,
                    -0.46695375, -0.46378125, -0.46060875, -0.45743625, -0.45406375, -0.45063, -0.447195, -0.44323625,
                    -0.438885, -0.434535, -0.4300075, -0.4252025, -0.4203975, -0.41542875, -0.4094875, -0.40354625,
                    -0.39760625, -0.3907675, -0.3838675, -0.37696875, -0.36946, -0.361755, -0.35405, -0.34582375,
                    -0.337145, -0.32846625, -0.319645, -0.31045125, -0.3012575, -0.29202, -0.28249375, -0.2729675,
                    -0.2634425, -0.254355, -0.2453375, -0.23632125, -0.226415, -0.21605, -0.20568625, -0.19492,
                    -0.18372875, -0.17253625, -0.16129375, -0.14988375, -0.138475, -0.12706625, -0.1155325, -0.10399875,
                    -0.09246375, -0.08091875, -0.06937125, -0.05782375, -0.04629125, -0.034765, -0.02324, -0.0117325,
                    -0.00025375, 0.011225, 0.0227, 0.03415625, 0.04561125, 0.05706625, 0.06836875, 0.07967125,
                    0.0909725, 0.10225, 0.1135225, 0.124795, 0.1360125, 0.14719375, 0.158375, 0.16951875, 0.18060875,
                    0.19169875, 0.20277625, 0.21380125, 0.22482625, 0.23585125, 0.24702875, 0.25821, 0.26939,
                    0.27958375, 0.28948625, 0.2993875, 0.30879, 0.31780625, 0.32682375, 0.3354975, 0.34357, 0.35164375,
                    0.35951125, 0.3666375, 0.37376375, 0.38089, 0.386895, 0.39287125, 0.39884875, 0.404825, 0.4106575,
                    0.416035, 0.42141375, 0.42676125, 0.43073625, 0.43471125, 0.43868625, 0.44244, 0.4461475, 0.449855,
                    0.45333125, 0.456715, 0.46009875, 0.4632075, 0.46600875, 0.46881]
    lift_data_lift = [73.522, 78.039, 82.556, 87.073, 91.589, 96.106, 100.623, 105.127, 109.624, 114.12, 118.618,
                      123.117, 127.615, 132.101, 136.543, 140.985, 145.424, 149.802, 154.181, 158.56, 162.915, 167.263,
                      171.611, 175.885, 180.103, 184.322, 188.511, 192.653, 196.795, 200.902, 204.809, 208.715, 212.621,
                      216.291, 219.945, 223.598, 227.056, 230.45, 233.844, 237.031, 240.038, 243.045, 245.983, 248.742,
                      251.501, 254.235, 256.812, 259.39, 261.967, 264.778, 267.626, 270.474, 272.77, 274.782, 276.793,
                      278.376, 279.501, 280.627, 281.655, 282.363, 283.071, 283.778, 284.002, 284.224, 284.446, 284.485,
                      284.49, 284.496, 284.321, 284.047, 283.773, 283.415, 282.925, 282.436, 281.933, 281.364, 280.796,
                      280.228, 279.302, 278.373, 277.444, 276.471, 275.488, 274.506, 273.434, 272.301, 271.169, 269.984,
                      268.72, 267.456, 266.177, 264.829, 263.48, 262.131, 260.993, 259.86, 258.728, 256.665, 254.327,
                      251.99, 249.368, 246.529, 243.689, 240.7, 237.448, 234.197, 230.875, 227.296, 223.717, 220.139,
                      216.254, 212.361, 208.469, 204.577, 200.652, 196.626, 192.6, 188.568, 184.296, 180.024, 175.752,
                      171.448, 167.139, 162.829, 158.49, 154.139, 149.788, 145.407, 140.992, 136.576]

    lift_per_unit_span_interpolated = vect_op.spline_interpolation(xi_data_lift, lift_data_lift, all_xi)

    xi_data_CL = [-0.49411625, -0.49272625, -0.49133625, -0.48969375, -0.4877825, -0.48583125, -0.48312375, -0.48041625,
                  -0.47718375, -0.47338, -0.46954125, -0.4649275, -0.46031375, -0.4554975, -0.45050625, -0.44551625,
                  -0.4394475, -0.4333625, -0.42684, -0.41990625, -0.412965, -0.40552375, -0.39808125, -0.390255,
                  -0.3820875, -0.37392, -0.365295, -0.35666375, -0.3476825, -0.33844625, -0.32920875, -0.3199725,
                  -0.310735, -0.30137, -0.2919125, -0.28243375, -0.2728275, -0.26322125, -0.25408875, -0.24525625,
                  -0.2362975, -0.22648125, -0.21666625, -0.20651625, -0.1961925, -0.18585125, -0.17543875, -0.1650275,
                  -0.15450375, -0.14391875, -0.1333125, -0.122565, -0.11181875, -0.10097, -0.09007, -0.07916,
                  -0.0682125, -0.057265, -0.04622625, -0.03514875, -0.02408, -0.01304125, -0.00200125, 0.0090675,
                  0.020145, 0.0312575, 0.04245125, 0.053645, 0.0648375, 0.07603125, 0.08725375, 0.0985275, 0.1098025,
                  0.1210975, 0.1323925, 0.14373375, 0.15511375, 0.1664925, 0.1778725, 0.1892525, 0.2006325, 0.21201125,
                  0.22339125, 0.23477125, 0.24615125, 0.25753125, 0.26891, 0.28033375, 0.29182625, 0.30331875, 0.31436,
                  0.32539, 0.33595125, 0.34616, 0.35617125, 0.36538875, 0.37460625, 0.382855, 0.39069125, 0.39852875,
                  0.406365, 0.41255375, 0.4185175, 0.4244825, 0.43041375, 0.434835, 0.43925625, 0.4436775, 0.44809875,
                  0.45252, 0.45564875, 0.458495, 0.4613425, 0.46418875, 0.46703625, 0.4698825, 0.47232125, 0.47446,
                  0.4765975, 0.478735, 0.48087375, 0.48301125, 0.4848925, 0.486415, 0.4879375, 0.48946125, 0.49098375,
                  0.49237625, 0.49314125, 0.493905]
    CL_data_CL = [0.08078, 0.09192, 0.10306, 0.11416, 0.12522, 0.13628, 0.14719, 0.1581, 0.16885, 0.17945, 0.19003,
                  0.20031, 0.2106, 0.22079, 0.23091, 0.24102, 0.25057, 0.2601, 0.26934, 0.27831, 0.28727, 0.29585,
                  0.30442, 0.31265, 0.32057, 0.3285, 0.33595, 0.34339, 0.35042, 0.35714, 0.36387, 0.37059, 0.37731,
                  0.38386, 0.39028, 0.39668, 0.40289, 0.4091, 0.41593, 0.42315, 0.4302, 0.43609, 0.44199, 0.4473,
                  0.4523, 0.45727, 0.4621, 0.46693, 0.47152, 0.47598, 0.48039, 0.48447, 0.48854, 0.49235, 0.49602,
                  0.49967, 0.5032, 0.50674, 0.50999, 0.51312, 0.51627, 0.51952, 0.52278, 0.52593, 0.52906, 0.53206,
                  0.53477, 0.53748, 0.54019, 0.5429, 0.54549, 0.54786, 0.55023, 0.55251, 0.55478, 0.55681, 0.55865,
                  0.56048, 0.56231, 0.56414, 0.56597, 0.5678, 0.56964, 0.57147, 0.5733, 0.57513, 0.57696, 0.57773,
                  0.57678, 0.57584, 0.57262, 0.56934, 0.56495, 0.55973, 0.55421, 0.54747, 0.54072, 0.53294, 0.52471,
                  0.51648, 0.50825, 0.49881, 0.48921, 0.4796, 0.46999, 0.45962, 0.44926, 0.4389, 0.42854, 0.41817,
                  0.40739, 0.39652, 0.38565, 0.37478, 0.3639, 0.35303, 0.34207, 0.33105, 0.32002, 0.309, 0.29797,
                  0.28695, 0.27588, 0.26476, 0.25364, 0.24252, 0.23139, 0.22026, 0.20906, 0.19787]
    cl_interpolated = vect_op.spline_interpolation(xi_data_CL, CL_data_CL, all_xi)

    # lift_per_unit_span = cl (1/2 rho norm(u_eff)^2) chord
    # 2 lpus / (chord cl rho) = norm(u_eff)^2
    # norm(u_eff) = ( 2 lpus / chord cl rho)**0.5

    radius_list = []
    norm_u_app_list = []
    norm_u_eff_list = []
    norm_dq_kite_list = []
    for idx in range(len(all_xi)):
        xi = all_xi[idx]
        local_radius = rancourt_radius - xi * rancourt_b_ref
        radius_list = cas.vertcat(radius_list, local_radius)

        norm_dq_kite = local_radius * rancourt_omega
        norm_dq_kite_list = cas.vertcat(norm_dq_kite_list, norm_dq_kite)

        u_eff_squared = (2. * lift_per_unit_span_interpolated[idx]) / (rancourt_c_ref * cl_interpolated[idx] * rancourt_rho_air)
        norm_u_eff = u_eff_squared**0.5
        norm_u_eff_list = cas.vertcat(norm_u_eff_list, norm_u_eff)

        norm_u_app = (norm_dq_kite ** 2. + rancourt_uinfty ** 2.) ** 0.5
        norm_u_app_list = cas.vertcat(norm_u_app_list, norm_u_app)

    rancourt_dict = {}
    rancourt_dict['lift_per_unit_span'] = {'vals': np.array(lift_per_unit_span_interpolated)}
    rancourt_dict['cl'] = {'vals': np.array(cl_interpolated)}
    rancourt_dict['radius'] = {'vals': np.array(radius_list)}
    rancourt_dict['app'] = {'vals': np.array(norm_u_app_list)}
    rancourt_dict['eff'] = {'vals': np.array(norm_u_eff_list)}
    rancourt_dict['dq'] = {'vals': np.array(norm_dq_kite_list)}

    rancourt_dict = add_shortened_distributions(rancourt_dict, all_xi)

    norm_minus = []
    sdx = 0
    for ldx in range(all_xi.shape[0]):
        xi_val = all_xi[ldx]
        if xi_val in rancourt_dict['eff']['short_xi']:
            local_eff = rancourt_dict['eff']['short_vals'][sdx]
            local_app = rancourt_dict['app']['vals'][ldx]

            local_norm_minus = local_eff - local_app
            norm_minus = cas.vertcat(norm_minus, local_norm_minus)
            sdx += 1

    rancourt_dict['norm_minus'] = {'short_xi': rancourt_dict['eff']['short_xi'],
                                   'short_vals': np.array(norm_minus)
                                   }
    return rancourt_dict

def add_shortened_distributions(rancourt_dict, all_xi):
    for label, values in rancourt_dict.items():
        short_xi = []
        short_ax = []
        for idx in range(all_xi.shape[0]):
            if np.isfinite(values['vals'][idx]) and (values['vals'][idx] != 0.):
                short_xi += [all_xi[idx]]
                short_ax += [values['vals'][idx]]
        rancourt_dict[label]['short_xi'] = np.array(short_xi)
        rancourt_dict[label]['short_vals'] = np.array(short_ax)
    return rancourt_dict


def get_trevisi_induction_factor_distributions(all_xi):

    #  Vortex model of the aerodynamic wake of airborne wind energy systems
    #     Filippo Trevisi Carlo E. D. Riboldi Alessandro Croce
    #     Wind Energy Science vol. 8 issue 6 (2023) pp: 999-1016

    ax_interpolations = {}

    trevisi_blank_name = 'T0'
    trevisi_trevisi_name = 'TT'
    trevisi_gaunaa_name = 'TG'
    gaunaa_gaunaa_name = 'GG'
    trevisi_kheiri_name = 'TK'
    trevisi_kheiri_minus_trevisi_blank_name = 'KT'
    kheiri_full_name = 'KK'
    qblade_name = 'QB'


    wingspan = 5.5
    u_infty = 5.
    omega = 3.88221
    trevisi_radius = []
    trevisi_app = []
    for xi in all_xi:
        local_radius = (wingspan / 0.3) + xi * wingspan
        trevisi_radius += [local_radius]
        local_u_tan = omega * local_radius
        local_u_app = (local_u_tan ** 2. + u_infty ** 2.) ** 0.5
        trevisi_app += [local_u_app]
    trevisi_radius = np.array(trevisi_radius).reshape(all_xi.shape)
    trevisi_app = np.array(trevisi_app).reshape(all_xi.shape)
    other_trevisi_dict = {'radius': {'xi': all_xi, 'vals': trevisi_radius},
                          'app': {'xi': all_xi, 'vals': trevisi_app}}

    trevisi_blank_xi = [-0.459632497636364, -0.450145848218182, -0.422512565127273, -0.395952613418181, -0.333559393527273, -0.283076151981818, -0.199572970472728, -0.0756831957272723, 0.0518732390181821, 0.154653052145455, 0.283129485218182, 0.321656081836364, 0.362956006745454, 0.394159283345454, 0.425419226509091, 0.447339186654546, 0.465142487618182]
    trevisi_blank_ax = [0, 0.20339, 0.27702, 0.24587, 0.25218, 0.26846, 0.27855, 0.3024, 0.32501, 0.34385, 0.36771, 0.36402, 0.37405, 0.38033, 0.42402, 0.36043, 0.0037]
    trevisi_blank_ax_interpolated = np.interp(all_xi, trevisi_blank_xi, trevisi_blank_ax, left=np.nan, right=np.nan)
    ax_interpolations[trevisi_blank_name] = {'vals': trevisi_blank_ax_interpolated}

    trevisi_trevisi_xi = [-0.460552495963637, -0.448135851872727, -0.447179186945455, -0.421395900490909, -0.395755947109091, -0.333359393890909, -0.283792817345455, -0.171839687563636, -0.0975064893818182, 0.0227099587090907, 0.270479508218182, 0.29892945649091, 0.331032731454546, 0.375082651363637, 0.396195946309091, 0.424699227818182, 0.447535852963636, 0.466085819236364]
    trevisi_trevisi_ax = [0, 0.31815, 0.34435, 0.40675, 0.3756, 0.38191, 0.39819, 0.41704, 0.42961, 0.45221, 0.49493, 0.49996, 0.49625, 0.50379, 0.51255, 0.55375, 0.48892, 0.01992]
    trevisi_trevisi_ax_interpolated = np.interp(all_xi, trevisi_trevisi_xi, trevisi_trevisi_ax, left=np.nan, right=np.nan)
    ax_interpolations[trevisi_trevisi_name] = {'vals': trevisi_trevisi_ax_interpolated}

    trevisi_gaunaa_xi = [-0.462372492654545, -0.449989181836364, -0.424202562054546, -0.392139287018182, -0.312302765509091, -0.256316200636364, -0.1718930208, 0.0171499688181817, 0.21719960509091, 0.273179503309091, 0.2924528016, 0.32272607989091, 0.355759353163636, 0.382375971436364, 0.405332596363636, 0.426489224563636, 0.4520625114, 0.464282489181819]
    trevisi_gaunaa_ax = [0.00878, 0.30568, 0.37182, 0.33943, 0.3545, 0.36829, 0.38211, 0.41603, 0.44871, 0.46001, 0.46377, 0.46381, 0.46635, 0.47387, 0.48762, 0.52506, 0.449, 0.04112]
    trevisi_gaunaa_ax_interpolated = np.interp(all_xi, trevisi_gaunaa_xi, trevisi_gaunaa_ax, left=np.nan, right=np.nan)
    ax_interpolations[trevisi_gaunaa_name] = {'vals': trevisi_gaunaa_ax_interpolated}

    gaunaa_gaunaa_ax = np.array(cas.DM.ones(all_xi.shape[0], 1) * 0.900289)
    ax_interpolations[gaunaa_gaunaa_name] = {'vals': gaunaa_gaunaa_ax}

    trevisi_kheiri_xi = [-0.469709145981818, -0.4498625154, -0.422225898981818, -0.391999287272727, -0.333276060709091, -0.271776172527273, -0.157073047745455, 0.0925364984181814, 0.285249481363636, 0.323779411309091, 0.390769289509091, 0.423862562672727, 0.448549184454545, 0.469762479218182]
    trevisi_kheiri_ax = [0.00877, 0.38925, 0.46288, 0.43298, 0.43805, 0.45808, 0.47319, 0.51841, 0.55358, 0.55238, 0.56369, 0.60614, 0.55129, 0.02491]
    trevisi_kheiri_ax_interpolated = np.interp(all_xi, trevisi_kheiri_xi, trevisi_kheiri_ax, left=np.nan, right=np.nan)
    ax_interpolations[trevisi_kheiri_name] = {'vals': trevisi_kheiri_ax_interpolated}

    trevisi_kheiri_minus_trevisi_blank_ax = trevisi_kheiri_ax_interpolated - trevisi_blank_ax_interpolated
    ax_interpolations[trevisi_kheiri_minus_trevisi_blank_name] = {'vals': trevisi_kheiri_minus_trevisi_blank_ax}

    kheiri_full_ax = np.array(cas.DM.ones(all_xi.shape[0], 1) * 0.136719)
    ax_interpolations[kheiri_full_name] = {'vals': kheiri_full_ax}

    qblade_xi_ax = [-0.4976390952, -0.496015764818182, -0.495519099054546, -0.495172433018182, -0.494805767018182, -0.494415767727273,
         -0.494025768436364, -0.493632435818182, -0.493242436527273, -0.492849103909091, -0.492459104618182, \
         -0.492069105327273, -0.491675772709091, -0.491285773418182, -0.490895774127273, -0.490502441509091, \
         -0.490112442218182, -0.4897191096, -0.489019110872727, -0.488305778836364, -0.486892448072727, -0.484649118818182, \
         -0.483319121236364, -0.482209123254545, -0.481082458636364, -0.479925794072728, -0.478769129509091, \
         -0.477339132109091, -0.475872468109091, -0.474259137709091, -0.472369141145455, -0.470479144581819, \
         -0.468349148454545, -0.466192485709091, -0.464115822818182, -0.462229159581819, -0.460339163018182, \
         -0.454292507345454, -0.447609186163636, -0.440245866218182, -0.431825881527273, -0.423405896836363, \
         -0.414762579218182, -0.406092594981819, -0.397252611054545, -0.388229294127273, -0.3792793104, -0.370325993345454, \
         -0.3612760098, -0.352226026254545, -0.343139376109091, -0.334029392672727, -0.324919409236364, -0.315866092363636, \
         -0.306812775490909, -0.297802791872727, -0.288816141545455, -0.279822824563636, -0.270769507690909, \
         -0.261716190818182, -0.252662873945454, -0.243609557072727, -0.234559573527273, -0.225506256654546, \
         -0.216452939781818, -0.207356289654546, -0.198249639545454, -0.189166322727272, -0.180113005854546, \
         -0.171059688981818, -0.162009705436364, -0.152956388563637, -0.143873071745455, -0.134766421636363, \
         -0.125666438181818, -0.116606454654546, -0.1075431378, -0.0984864876000002, -0.089433170727273, \
         -0.0803731872000003, -0.071266537090909, -0.0621598869818185, -0.0530565701999996, -0.0439499200909091, \
         -0.0348632699454547, -0.0258099530727275, -0.0167566362000002, -0.00765665274545442, 0.00144999736363616, \
         0.0105599808000004, 0.0196699642363634, 0.0287799476727276, 0.0378865977818182, 0.0469932478909088, \
         0.0560998979999994, 0.0652032147818182, 0.0743098648909088, 0.0834231816545454, 0.092533165090909, 0.1016398152, \
         0.110746465309091, 0.119853115418182, 0.128959765527273, 0.138063082309091, 0.147203065690908, 0.156349715727273, \
         0.165483032454545, 0.174589682563636, 0.183696332672728, 0.192802982781818, 0.201906299563636, 0.211016283, \
         0.220126266436364, 0.2292395832, 0.238346233309091, 0.247449550090909, 0.2565562002, 0.265662850309091, \
         0.274769500418181, 0.283916150454546, 0.293059467163636, 0.302179450581818, 0.311282767363637, 0.320376084163636, \
         0.329429401036364, 0.338482717909091, 0.3475260348, 0.356569351690909, 0.365582668636363, 0.374569318963636, \
         0.383545969309091, 0.39217262029091, 0.4008026046, 0.409409255618182, 0.418005906654546, 0.427052556872727, \
         0.436102540418182, 0.444965857636364, 0.453829174854546, 0.456929169218182, 0.458639166109091, 0.463822490018182, \
         0.466689151472727, 0.468895814127273, 0.471102476781819, 0.473309139436364, 0.475515802090909, 0.477079132581818, \
         0.478509129981818, 0.479835794236363, 0.480909125618182, 0.481982457, 0.483055788381818, 0.484129119763636, \
         0.485215784454545, 0.486335782418182, 0.487455780381818, 0.488535778418181, 0.489609109800001, 0.490682441181818, \
         0.491759105890909, 0.492832437272727, 0.493905768654545, 0.494979100036364]
    qblade_ax = [0.34304, 0.33077, 0.31833, 0.30586, 0.2934, 0.28094, 0.26848, 0.25602, 0.24356, 0.2311, 0.21863, 0.20617, 0.19371, \
         0.18125, 0.16879, 0.15633, 0.14387, 0.13141, 0.11897, 0.10654, 0.10536, 0.11746, 0.12979, 0.14218, 0.15457, \
         0.16694, 0.17932, 0.19165, 0.20397, 0.21625, 0.22847, 0.24068, 0.25282, 0.26496, 0.27711, 0.28933, 0.30154, 0.3106, \
         0.31917, 0.32634, 0.33133, 0.33631, 0.34052, 0.34463, 0.34599, 0.34506, 0.34784, 0.35061, 0.35269, 0.35475, \
         0.35651, 0.35801, 0.35952, 0.36158, 0.36364, 0.366, 0.36855, 0.37104, 0.3731, 0.37516, 0.37722, 0.37929, 0.38135, \
         0.38341, 0.38547, 0.38711, 0.38867, 0.39044, 0.3925, 0.39457, 0.39663, 0.39869, 0.40047, 0.40203, 0.40365, 0.40563, \
         0.40761, 0.40964, 0.4117, 0.41368, 0.41524, 0.4168, 0.41835, 0.41991, 0.42164, 0.4237, 0.42576, 0.42737, 0.42893, \
         0.43046, 0.43196, 0.43346, 0.43501, 0.43657, 0.43813, 0.43969, 0.44124, 0.44274, 0.44423, 0.44577, 0.44733, \
         0.44889, 0.45044, 0.452, 0.45313, 0.45414, 0.45529, 0.45685, 0.45841, 0.45997, 0.46153, 0.46306, 0.46456, 0.46605, \
         0.46761, 0.46917, 0.47072, 0.47228, 0.47381, 0.47485, 0.4759, 0.47729, 0.47884, 0.48053, 0.48259, 0.48465, 0.48678, \
         0.48893, 0.49127, 0.49383, 0.49643, 0.5007, 0.50498, 0.50933, 0.51372, 0.51194, 0.51028, 0.51353, 0.51678, 0.51607, \
         0.50649, 0.49621, 0.48452, 0.47242, 0.46032, 0.44823, 0.43613, 0.42385, 0.41153, 0.3992, 0.38681, 0.37443, 0.36205, \
         0.34966, 0.33728, 0.3249, 0.31253, 0.30014, 0.28776, 0.27538, 0.26299, 0.25061, 0.23823, 0.22584]
    qblade_ax_interpolated = np.interp(all_xi, qblade_xi_ax, qblade_ax, left=np.nan, right=np.nan)
    ax_interpolations[qblade_name] = {'vals': qblade_ax_interpolated}

    ar_interpolations = {}

    trevisi_trevisi_ar = np.array(cas.DM.ones(all_xi.shape[0], 1) * 0.03383)
    ar_interpolations[trevisi_trevisi_name] = {'vals': trevisi_trevisi_ar}

    gaunaa_gaunaa_ar = np.array(cas.DM.ones(all_xi.shape[0], 1) * 1e-8)
    ar_interpolations[gaunaa_gaunaa_name] = {'vals': gaunaa_gaunaa_ar}

    kheiri_full_ar = np.array(cas.DM.ones(all_xi.shape[0], 1) * 1e-8)
    ar_interpolations[kheiri_full_name] = {'vals': kheiri_full_ar}

    qblade_xi_ar = [-0.497175762709091, -0.488699111454545, -0.481165791818182, -0.4745758038, -0.467042484163637,
                    -0.460452496145455, -0.451975844890909, -0.442559195345454, -0.429379219309091, -0.411485918509091,
                    -0.389829291218182, -0.367229332309091, -0.344632706727273, -0.322032747818182, -0.298492790618182,
                    -0.274952833418182, -0.251412876218182, -0.228812917309091, -0.205272960109091, -0.1826730012,
                    -0.159133044, -0.136533085090909, -0.113936459509091, -0.0913365006, -0.068736541690909,
                    0.00564998972727244, 0.0282499486363635, 0.0508465742181821, 0.0734465331272732, 0.0960464920363635,
                    0.119586449236363, 0.142183074818182, 0.164783033727273, 0.188322990927273, 0.210922949836363,
                    0.234462907036363, 0.257062865945454, 0.280602823145455, 0.304142780345454, 0.327682737545455,
                    0.350282696454546, 0.371939323745455, 0.393595951036364, 0.413369248418182, 0.426552557781818,
                    0.440675865436364, 0.450092514981818, 0.458569166236364, 0.466102485872728, 0.472692473890909,
                    0.478342463618182, 0.485875783254546]
    qblade_ar = [0.116809, 0.107021, 0.096809, 0.086596, 0.076383, 0.06617, 0.056383, 0.046596, 0.038085, 0.031277,
                 0.027447, 0.024468, 0.022766, 0.021915, 0.021489, 0.021489, 0.021489, 0.021915, 0.022766, 0.023617,
                 0.024894, 0.02617, 0.027447, 0.029149, 0.030426, 0.035957, 0.03766, 0.039362, 0.041064, 0.042766,
                 0.044043, 0.045319, 0.047021, 0.047872, 0.048723, 0.049149, 0.05, 0.049574, 0.049574, 0.048723,
                 0.047447, 0.045319, 0.041915, 0.03766, 0.031702, 0.023617, 0.01383, 0.004043, -0.00617, -0.016383,
                 -0.026596, -0.036809]
    qblade_ar_interpolated = np.interp(all_xi, qblade_xi_ar, qblade_ar, left=np.nan, right=np.nan)
    ar_interpolations[qblade_name] = {'vals': qblade_ar_interpolated}

    ax_interpolations = add_shortened_distributions(ax_interpolations, all_xi)
    ar_interpolations = add_shortened_distributions(ar_interpolations, all_xi)

    return ax_interpolations, ar_interpolations, other_trevisi_dict



def get_x_obs_for_spanwise_distribution(xi_sym, plot_dict, kite, idx_at_eval):

    search_name = 'interpolation_si'
    parent = plot_dict['architecture'].parent_map[kite]
    x_vals = plot_dict[search_name]['x']

    # kite position information
    q_kite = []
    ehat_2 = []
    for j in range(3):
        q_kite = cas.vertcat(q_kite, x_vals['q' + str(kite) + str(parent)][j][idx_at_eval])
        ehat_2 = cas.vertcat(ehat_2, plot_dict[search_name]['outputs']['aerodynamics']['ehat_span' + str(kite)][j][idx_at_eval])

    b_ref = plot_dict['options']['model']['params']['geometry']['b_ref']
    vec_offset = xi_sym * b_ref * ehat_2
    x_obs = q_kite + vec_offset
    return x_obs, vec_offset

def get_velocity_distribution_at_spanwise_position_functions(plot_dict, cosmetics, kite, idx_at_eval):

    xi_sym = cas.SX.sym('xi_sym', (1, 1))

    search_name = 'interpolation_si'
    x_vals = plot_dict[search_name]['x']

    parent_map = plot_dict['architecture'].parent_map
    parent = parent_map[kite]

    # kite position information
    q_kite = []
    dq_kite = []
    ehat_1 = []
    ehat_2 = []
    ehat_3 = []
    x_center = []
    ehat_radial = []
    ehat_tangential = []
    ehat_normal = []
    for j in range(3):
        q_kite = cas.vertcat(q_kite, x_vals['q' + str(kite) + str(parent)][j][idx_at_eval])
        dq_kite = cas.vertcat(dq_kite, x_vals['dq' + str(kite) + str(parent)][j][idx_at_eval])
        ehat_1 = cas.vertcat(ehat_1,
                             plot_dict[search_name]['outputs']['aerodynamics']['ehat_chord' + str(kite)][j][idx_at_eval])
        ehat_2 = cas.vertcat(ehat_2,
                             plot_dict[search_name]['outputs']['aerodynamics']['ehat_span' + str(kite)][j][idx_at_eval])
        ehat_3 = cas.vertcat(ehat_3,
                             plot_dict[search_name]['outputs']['aerodynamics']['ehat_up' + str(kite)][j][idx_at_eval])
        x_center = cas.vertcat(x_center, plot_dict[search_name]['outputs']['geometry']['x_center' + str(parent)][j][idx_at_eval])
        ehat_radial = cas.vertcat(ehat_radial,
                               plot_dict[search_name]['outputs']['rotation']['ehat_radial' + str(kite)][j][idx_at_eval])
        ehat_tangential = cas.vertcat(ehat_tangential,
                               plot_dict[search_name]['outputs']['rotation']['ehat_tangential' + str(kite)][j][idx_at_eval])
        ehat_normal = cas.vertcat(ehat_normal,
                               plot_dict[search_name]['outputs']['rotation']['ehat_normal' + str(parent)][j][idx_at_eval])

    x_obs, vec_offset = get_x_obs_for_spanwise_distribution(xi_sym, plot_dict, kite, idx_at_eval)
    vec_to_center = x_obs - x_center
    radius_to_center = vect_op.abs(cas.mtimes(vec_to_center.T, ehat_radial))

    wind = plot_dict['wind']
    model_parameters = plot_dict['model_parameters']
    parameters = model_parameters(plot_dict['parameters_plot'])
    vec_u_infty = wind.get_velocity(x_obs[2], external_parameters=parameters)

    omega_name = 'omega' + str(kite) + str(parent)
    if omega_name in x_vals.keys():
        omega_body_axes = []
        for j in range(3):
            omega_body_axes = cas.vertcat(omega_body_axes, x_vals[omega_name][j][idx_at_eval])
        omega_earth_axes = omega_body_axes[0] * ehat_1 + omega_body_axes[1] * ehat_2 + omega_body_axes[2] * ehat_3
        dq_rotational = vect_op.cross(omega_earth_axes, vec_offset)
        # because, remember, omega is defined wrt the *body-fixed* axes.
    else:
        dq_rotational = cas.DM.zeros((3, 1))

    dq_local = dq_kite + dq_rotational
    vec_u_app = vec_u_infty - dq_local

    kite_dcm = cas.horzcat(ehat_1, ehat_2, ehat_3)
    alpha_app = aero_indicators.get_alpha(vec_u_app, kite_dcm) * 180. / np.pi
    beta_app = aero_indicators.get_beta(vec_u_app, kite_dcm) * 180. / np.pi

    u_normalizing = get_induction_factor_normalizing_speed(plot_dict, idx_at_eval)
    if ('wake' in plot_dict.keys()) and ('interpolation_scaled' in plot_dict.keys()) and ('parameters_plot' in plot_dict.keys()):
        variables_scaled = get_variables_scaled(plot_dict, cosmetics, idx_at_eval)
        parameters = plot_dict['parameters_plot']
        wake = plot_dict['wake']
        vec_u_ind = wake.calculate_total_biot_savart_at_x_obs(variables_scaled, parameters, x_obs=x_obs)

        a_normal = -1. * cas.mtimes(vec_u_ind.T, ehat_normal) / u_normalizing
        a_tangential = -1. * cas.mtimes(vec_u_ind.T, ehat_tangential) / u_normalizing
        a_radial = cas.mtimes(vec_u_ind.T, ehat_radial) / u_normalizing

        kite_dcm = cas.horzcat(ehat_1, ehat_2, ehat_3)

        vec_u_eff = vec_u_app + vec_u_ind

        alpha_eff = aero_indicators.get_alpha(vec_u_eff, kite_dcm) * 180. / np.pi
        beta_eff = aero_indicators.get_beta(vec_u_eff, kite_dcm) * 180. / np.pi
        delta_alpha = (alpha_eff - alpha_app)
        delta_beta = (beta_eff - beta_app)

    else:
        vec_u_eff = vec_u_app
        a_normal = cas.DM.zeros((1, 1))
        a_tangential = cas.DM.zeros((1, 1))
        a_radial = cas.DM.zeros((1, 1))
        alpha_eff = alpha_app
        beta_eff = beta_app
        delta_alpha = cas.DM.zeros((1, 1))
        delta_beta = cas.DM.zeros((1, 1))

    outputs = {
        'radius': radius_to_center,
        'app': vect_op.norm(vec_u_app),
        'eff': vect_op.norm(vec_u_eff),
        'dq': vect_op.norm(dq_local),
        'a_n': a_normal,
        'a_r': a_radial,
        'a_t': a_tangential,
        'alpha_app': alpha_app,
        'alpha_eff': alpha_eff,
        'd_alpha': delta_alpha,
        'd_beta': delta_beta
        }
    outputs['norm_minus'] = outputs['eff'] - outputs['app']

    model_parameters = plot_dict['model_parameters']
    parameters = plot_dict['parameters_plot']
    fun_dict = {}
    for name, val in outputs.items():

        local_fun = cas.Function(name + '_fun', [xi_sym], [val])
        fun_dict[name] = local_fun

    return fun_dict


def plot_velocity_deficits(plot_dict, cosmetics, fig_num=None):

    x_over_d_vals = [0., 2.0, 4.0, 6.0]

    b_ref = plot_dict['options']['model']['params']['geometry']['b_ref']

    kite_plane_induction_params = get_kite_plane_induction_params(plot_dict, 0)

    vortex_info_exists = ('wake' in plot_dict.keys()) and (plot_dict['wake'] is not None)
    if vortex_info_exists:
        variables_scaled = get_variables_scaled(plot_dict, cosmetics, 0)
        scaling = plot_dict['model_variables'](plot_dict['model_scaling'])
        variables_si = struct_op.variables_scaled_to_si(plot_dict['model_variables'], variables_scaled, scaling)
        this_is_haas2019_test = is_this_a_haas2019_test(plot_dict, kite_plane_induction_params, variables_si)
    else:
        this_is_haas2019_test = False

    if this_is_haas2019_test:
        diam = 280
        z0_planned = 260.
        z_planned_under = z0_planned - diam / 2.
        z_planned_over = z0_planned + diam / 2.
        z0_current = kite_plane_induction_params['center'][2]
        # z0_current + z_offset = z_planned
        z_offset_under = z_planned_under - z0_current
        z_offset_over = z_planned_over - z0_current
        z_offset_dict = {0: 0., 1: z_offset_under, 2: z_offset_over}
        y_labels_dict = {0: 'z [m] (y=0)', 1: 'y [m] (z=' + str(z_planned_under) + ')', 2: 'y [m] (z=' + str(z_planned_over) + ')'}
    else:
        diam = kite_plane_induction_params['average_radius'] * 2.
        z_offset_dict = {0: 0., 1: -diam/2., 2: diam/2.}
        y_labels_dict = {0: 'z [m] (y=0)', 1: 'y [m] (z=1r below z_center)', 2: 'y [m] (z=1r above z_center)'}

    plot_table_r = 3
    plot_table_c = len(x_over_d_vals)

    # fig = plt.figure(num=fig_num)
    # axes = fig.axes
    # if len(axes) == 0:  # if figure does not exist yet
    fig, axes = plt.subplots(num=fig_num, nrows=plot_table_r, ncols=plot_table_c)

    slice_axes_dict = {0: vect_op.zhat_dm(), 1: vect_op.yhat_dm(), 2: vect_op.yhat_dm()}

    total_subplots = len(list(slice_axes_dict.keys())) * len(x_over_d_vals)
    pdx = 0
    print_op.base_print('plotting temporal average velocity deficits...', level='info')

    for idx in range(len(x_over_d_vals)):
        x_over_d_local = x_over_d_vals[idx]
        x_offset = x_over_d_local * diam

        for rdx in [0, 1, 2]:

            z_offset_local = z_offset_dict[rdx]

            add_label_legends = (idx == len(x_over_d_vals) - 1)
            suppress_wind_options_import_warning = (pdx > 0)

            ax = axes[rdx, idx]
            make_individual_time_averaged_velocity_deficit_subplot(ax, plot_dict, cosmetics, x_offset=x_offset, z_offset=z_offset_local,
                                                                   slice_axes=slice_axes_dict[rdx],
                                                                   add_legend_labels=add_label_legends,
                                                                   suppress_wind_options_import_warning=suppress_wind_options_import_warning)
            if this_is_haas2019_test:
                add_haas2019_velocity_deficit_curves(ax=ax, z_offset_local=z_offset_local, x_over_d_local=x_over_d_local)

            if rdx == 0:
                ax.set_title('x/d = ' + str(x_over_d_local))
            # todo.

            if idx == 0:
                ax.set_ylabel(y_labels_dict[rdx])

            if idx > 0:
                ax.sharex(axes[rdx, 0])
                ax.sharey(axes[rdx, 0])

            if add_label_legends:
                ax.legend(loc='center right', bbox_to_anchor=(1.25, 0.5))

            print_op.print_progress(pdx, total_subplots)
            pdx += 1
            fig.canvas.draw()

    print_op.close_progress()

    return None


def add_haas2019_velocity_deficit_curves(ax, z_offset_local, x_over_d_local):
    curve_dict = {'horizontal_light': {}, 'horizontal_dark': {}, 'vertical': {}}
    curve_dict['vertical'][0.] = {'x': [3.78, 4.47, 5.16, 5.85, 6.57, 7.56, 8.55, 9.53, 10.52, 11.55, 12.59, 13.63, 15.74, 18.55, 21.36, 28.11, 35.22, 42.48, 49.79, 57.9, 68.13, 78.35, 88.76, 99.56, 110.35, 120.71, 129.68, 137.59, 143.58, 148.18, 153.38, 163.92, 174.4, 184.69, 194.98, 205.26, 215.55, 226.04, 236.65, 247.25, 257.85, 268.45, 279.01, 289.55, 300.08, 310.61, 321.3, 332, 342.74, 351.36, 357.89, 360.61, 363.34, 365.65, 367.88, 370.1, 371.89, 373.63, 375.45, 377.85, 380.24, 383.67, 389.95, 393.37, 396.21, 400.22, 404.23, 407.71, 410.82, 413.92, 416.89, 419.7, 422.5, 425.34, 428.22, 432.23, 439.95, 450.73, 461.46, 472.21, 483, 493.79, 504.58, 515.37, 526.17, 536.96, 547.75, 558.53, 569.32, 580.12, 590.91, 601.7, 612.5, 623.29, 634.06, 644.84, 655.61, 666.39, 677.17, 687.96, 698.76, 709.55, 720.34, 731.12, 741.89, 752.67, 763.45, 774.23, 785, 795.78],
                                 'u': [0.5, 0.51769, 0.53539, 0.55308, 0.57077, 0.58843, 0.60609, 0.62374, 0.6414, 0.65905, 0.6767, 0.69434, 0.71167, 0.72879, 0.74591, 0.75957, 0.77291, 0.78603, 0.79909, 0.81009, 0.81579, 0.82149, 0.82535, 0.82535, 0.82535, 0.83016, 0.83922, 0.85128, 0.86574, 0.88169, 0.89412, 0.89792, 0.90214, 0.90752, 0.91289, 0.91827, 0.92364, 0.9277, 0.93104, 0.93438, 0.93773, 0.94107, 0.94475, 0.94865, 0.95254, 0.95644, 0.95893, 0.96126, 0.96303, 0.95537, 0.94169, 0.92454, 0.90738, 0.89007, 0.87272, 0.85536, 0.83788, 0.82038, 0.80291, 0.78562, 0.76833, 0.75296, 0.76219, 0.77893, 0.79603, 0.8125, 0.82896, 0.84572, 0.8627, 0.87969, 0.89673, 0.91385, 0.93097, 0.94808, 0.96516, 0.98162, 0.99184, 0.99104, 0.98914, 0.9877, 0.98827, 0.98878, 0.98926, 0.98974, 0.99022, 0.99085, 0.99149, 0.99213, 0.99277, 0.99321, 0.9936, 0.99398, 0.99437, 0.99488, 0.99599, 0.99709, 0.9982, 0.99931, 1.00016, 1.0006, 1.00104, 1.00148, 1.0021, 1.00312, 1.00414, 1.00515, 1.00617, 1.00724, 1.00831, 1.00939]
                                 }
    curve_dict['vertical'][2.] = {'x': [3.2, 3.67, 4.14, 4.61, 5.02, 5.36, 5.69, 6.02, 6.75, 7.5, 8.25, 8.28, 8.3, 9.27, 10.9, 12.53, 14.78, 17.09, 20.82, 25.66, 31.87, 40.48, 50.35, 61.12, 67.03, 72.35, 77.32, 81.07, 84.91, 89.11, 93.72, 99.62, 109.04, 117.3, 127.73, 136.1, 141.49, 146.15, 151.31, 156.48, 161.65, 166.23, 170.61, 175, 179.15, 183.31, 187.75, 193.32, 200.09, 208.61, 217.97, 227.99, 238.66, 249.36, 260.13, 270.85, 281.4, 291.97, 302.67, 313.38, 324.18, 333.77, 341.72, 348.08, 354.49, 363.42, 373.16, 382.28, 393.07, 403.05, 412.37, 420.78, 427.4, 433.06, 439.3, 445.92, 453.57, 464.08, 474.81, 485.45, 496.17, 506.94, 517.71, 528.47, 539.23, 550, 560.76, 571.54, 582.33, 593.12, 603.91, 614.71, 625.5, 636.3, 647.05, 657.8, 668.55, 679.36, 690.16, 700.96, 711.74, 722.52, 733.3, 744.08, 754.88, 765.67, 776.46, 787.24, 797.98],
                                 'u': [0.46293, 0.481, 0.49906, 0.51713, 0.5352, 0.55328, 0.57135, 0.58943, 0.60747, 0.62551, 0.64356, 0.66164, 0.67972, 0.69769, 0.71557, 0.73345, 0.75114, 0.76881, 0.78565, 0.80182, 0.81643, 0.8271, 0.83437, 0.83366, 0.81877, 0.80306, 0.78703, 0.77008, 0.7532, 0.73655, 0.72023, 0.70562, 0.69689, 0.68524, 0.68354, 0.69437, 0.70974, 0.72607, 0.74196, 0.75786, 0.77376, 0.79014, 0.80668, 0.82321, 0.83992, 0.85662, 0.87313, 0.88846, 0.90258, 0.91361, 0.92247, 0.92904, 0.93194, 0.93438, 0.9357, 0.93763, 0.9416, 0.9453, 0.9478, 0.95027, 0.95027, 0.94449, 0.93244, 0.91784, 0.90352, 0.89356, 0.88581, 0.87616, 0.87531, 0.88181, 0.89094, 0.90222, 0.9163, 0.93171, 0.94648, 0.96075, 0.97354, 0.97574, 0.97761, 0.98076, 0.98288, 0.98441, 0.98593, 0.98749, 0.98907, 0.99065, 0.99222, 0.99342, 0.99443, 0.99543, 0.99641, 0.997, 0.99758, 0.99816, 0.99996, 1.00182, 1.00362, 1.00362, 1.00362, 1.00366, 1.00489, 1.00613, 1.00736, 1.00846, 1.00933, 1.0102, 1.01107, 1.01219, 1.01419]
                                 }
    curve_dict['vertical'][4.] = {'x': [3.78, 4.06, 4.35, 4.63, 4.92, 5.23, 5.55, 5.86, 6.32, 6.84, 7.35, 8.27, 9.46, 10.65, 11.84, 13.82, 16.74, 21.28, 29.78, 39.56, 49.21, 55.91, 64.23, 74.17, 84.61, 95.27, 105.97, 116.47, 126.74, 136.96, 146.27, 155.52, 164.16, 172.88, 181.75, 190.63, 200.07, 209.52, 218.54, 227.56, 236.13, 244.59, 252.97, 261.31, 271.42, 281.93, 292.53, 303.18, 313.59, 322.97, 330.61, 338.86, 349.14, 359.91, 370.61, 381.33, 392.08, 402.81, 413.35, 423.89, 433.87, 443.44, 452.53, 460.3, 469.09, 479.12, 489.73, 500.33, 511.12, 521.9, 532.69, 543.47, 554.24, 565.02, 575.79, 586.57, 597.35, 608.13, 618.91, 629.69, 640.47, 651.25, 662.03, 672.81, 683.58, 694.36, 705.14, 715.92, 726.7, 737.48, 748.26, 759.05, 769.83, 780.61, 791.39],
                                 'u': [0.49644, 0.51423, 0.53202, 0.5498, 0.56759, 0.58538, 0.60316, 0.62095, 0.63873, 0.6565, 0.67427, 0.69199, 0.70968, 0.72736, 0.74505, 0.76249, 0.77959, 0.79568, 0.80665, 0.81091, 0.80414, 0.79046, 0.77998, 0.77314, 0.772, 0.77484, 0.7772, 0.78101, 0.78653, 0.79219, 0.80121, 0.81035, 0.82103, 0.83153, 0.84165, 0.85178, 0.86039, 0.86899, 0.87877, 0.88855, 0.89935, 0.91042, 0.92163, 0.93292, 0.93832, 0.94235, 0.94572, 0.94864, 0.94729, 0.93923, 0.92665, 0.9152, 0.91237, 0.91236, 0.91468, 0.91682, 0.91847, 0.92036, 0.92417, 0.92803, 0.93483, 0.94289, 0.95251, 0.96472, 0.9744, 0.98086, 0.98419, 0.98752, 0.98831, 0.98908, 0.98986, 0.99083, 0.99197, 0.9931, 0.99424, 0.99524, 0.99615, 0.99706, 0.99797, 0.99895, 0.99995, 1.00095, 1.00197, 1.00306, 1.00416, 1.00526, 1.00633, 1.00724, 1.00815, 1.00906, 1.00997, 1.01087, 1.01178, 1.01269, 1.0136]
                                 }
    curve_dict['vertical'][6.] = {'x': [3.78, 4.14, 4.51, 4.87, 5.02, 5.17, 5.33, 6.18, 7.61, 9.24, 11.41, 14.38, 19.35, 26.98, 36.56, 46.85, 56.46, 64.92, 73.48, 83.24, 94.03, 104.8, 115.4, 125.78, 136.57, 147.15, 157.14, 167.13, 177.14, 187.15, 197.31, 207.58, 217.64, 227.29, 236.95, 246.64, 256.44, 266.23, 275.89, 285.58, 295.86, 306.07, 314.81, 323.61, 333.68, 343.82, 354.15, 364.75, 375.31, 385.81, 396.27, 406.65, 417.4, 428.19, 438.99, 449.63, 460.06, 469.83, 479.69, 489.72, 500.42, 511.12, 521.82, 532.57, 543.35, 554.13, 564.91, 575.7, 586.49, 597.28, 608.06, 618.83, 629.61, 640.39, 651.17, 661.96, 672.76, 683.56, 694.35, 705.13, 715.9, 726.68, 737.46, 748.23, 759.01, 769.79, 780.57, 791.32],
                                 'u': [0.58654, 0.60401, 0.62148, 0.63896, 0.65644, 0.67392, 0.6914, 0.7088, 0.72613, 0.7434, 0.76052, 0.77719, 0.79271, 0.8047, 0.81031, 0.80597, 0.81031, 0.82102, 0.83147, 0.8382, 0.83763, 0.83656, 0.83378, 0.82973, 0.83062, 0.83294, 0.83958, 0.8462, 0.85275, 0.85931, 0.86517, 0.87058, 0.87682, 0.88464, 0.89246, 0.90017, 0.9075, 0.91486, 0.92268, 0.93036, 0.93569, 0.93275, 0.92271, 0.9126, 0.917, 0.92302, 0.92791, 0.93116, 0.93483, 0.93888, 0.9432, 0.94801, 0.94902, 0.9493, 0.9493, 0.95222, 0.9563, 0.96374, 0.97085, 0.9773, 0.97962, 0.98195, 0.98428, 0.98573, 0.98668, 0.98762, 0.98857, 0.9892, 0.98982, 0.99046, 0.99144, 0.99243, 0.99342, 0.99441, 0.9954, 0.99563, 0.99563, 0.99563, 0.99585, 0.99688, 0.99792, 0.99895, 0.99998, 1.00101, 1.00205, 1.00308, 1.00411, 1.00563]
                                 }

    curve_dict['horizontal_light'][0.] = {'x': [0, 25.44, 103.55, 181.07, 217.16, 252.07, 282.84, 349.7, 401.78, 454.44, 489.94, 529.59, 568.64, 612.43, 682.25, 798.22],
                                         'u': [1.01365, 1.01075, 1.00987, 0.99827, 0.98857, 0.97692, 0.96331, 0.94779, 0.94688, 0.94695, 0.95089, 0.96556, 0.97925, 0.99392, 1.00181, 1.00487]
                                         }
    curve_dict['horizontal_dark'][0.] = {'x': [0.59, 12.42, 24.25, 36.08, 47.91, 59.74, 71.56, 83.4, 95.23, 107.06, 118.89, 130.71, 142.53, 154.34, 166.16, 177.97, 189.78, 201.58, 213.32, 225.06, 236.75, 248.37, 260.01, 271.76, 280.8, 286.35, 291.5, 297.55, 303.61, 310.48, 317.68, 325.99, 334.45, 342.48, 351.12, 361.25, 372.73, 384.56, 396.39, 408.13, 419.71, 430.69, 440.76, 450.17, 459.29, 466.73, 474, 481.04, 488.96, 497.17, 503.64, 510.57, 520.48, 530.97, 542.61, 554.44, 566.26, 578.03, 589.8, 601.57, 613.33, 625.1, 636.87, 648.69, 660.5, 672.33, 684.16, 695.99, 707.83, 719.66, 731.5, 743.33, 755.17, 767, 778.83, 790.67],
                                        'u': [1.01267, 1.01209, 1.0115, 1.01092, 1.01123, 1.01184, 1.01246, 1.0129, 1.01317, 1.01344, 1.01371, 1.0146, 1.01576, 1.01692, 1.01811, 1.01935, 1.0206, 1.02202, 1.02449, 1.02697, 1.02991, 1.03365, 1.03707, 1.03932, 1.03039, 1.01325, 0.99573, 0.97898, 0.96224, 0.94641, 0.93095, 0.91713, 0.90352, 0.8892, 0.87604, 0.86649, 0.86199, 0.86133, 0.86159, 0.86348, 0.86751, 0.87403, 0.88426, 0.89609, 0.90844, 0.92362, 0.939, 0.95468, 0.96913, 0.98318, 0.99941, 1.01477, 1.02543, 1.03335, 1.0299, 1.02992, 1.02951, 1.02745, 1.02539, 1.02333, 1.02129, 1.01925, 1.01727, 1.01614, 1.01501, 1.01442, 1.01435, 1.01427, 1.0142, 1.01413, 1.01405, 1.01398, 1.01391, 1.01383, 1.01376, 1.01369]
                                        }

    curve_dict['horizontal_light'][2.] = {'x': [1.18, 52.07, 109.47, 175.15, 185.21, 192.9, 201.18, 214.79, 227.22, 233.14, 242.01, 256.21, 277.51, 295.27, 303.55, 311.24, 323.08, 334.91, 341.42, 350.3, 355.03, 367.46, 376.33, 382.84, 391.12, 412.43, 421.89, 428.4, 440.24, 457.99, 466.27, 471.6, 484.02, 494.08, 500, 506.51, 514.2, 527.22, 541.42, 561.54, 571.6, 585.8, 599.41, 613.02, 636.09, 656.21, 691.72, 799.41],
                                         'u': [1.02079, 1.01683, 1.02277, 1.02376, 1.02376, 1.01782, 0.99604, 0.97228, 0.94752, 0.94356, 0.92277, 0.89109, 0.8505, 0.8198, 0.81188, 0.81188, 0.8198, 0.83168, 0.83663, 0.83267, 0.82079, 0.79703, 0.78218, 0.78119, 0.78317, 0.78416, 0.78713, 0.79703, 0.82277, 0.84851, 0.8495, 0.8495, 0.83168, 0.80693, 0.79307, 0.79109, 0.79307, 0.80891, 0.83069, 0.84158, 0.85248, 0.87327, 0.91584, 0.95644, 1.00495, 1.01386, 1.01485, 1.02079]
                                         }
    curve_dict['horizontal_dark'][2.] = {'x': [1.18, 13.02, 24.85, 36.68, 48.51, 60.34, 72.18, 84.01, 95.84, 107.67, 119.51, 131.34, 143.17, 155, 166.83, 178.66, 190.49, 202.31, 214.14, 225.96, 237.38, 248.27, 258.92, 269.64, 279.96, 289.43, 299.16, 309.17, 319.14, 330.08, 341.91, 353.71, 365.51, 377.33, 389.16, 400.99, 412.81, 424.61, 436.41, 448.2, 459.57, 469.46, 479.57, 490.15, 500.5, 510.62, 520.09, 529.74, 541.05, 552.48, 564.3, 576.11, 587.93, 599.75, 611.58, 623.41, 635.24, 647.08, 658.91, 670.74, 682.58, 694.41, 706.25, 718.08, 729.91, 741.75, 753.58, 765.42, 777.25, 789.08],
                                        'u': [1.01881, 1.01844, 1.01807, 1.0177, 1.01733, 1.01696, 1.01708, 1.01746, 1.01784, 1.01822, 1.0186, 1.01863, 1.01821, 1.01779, 1.01737, 1.01696, 1.01622, 1.01534, 1.01485, 1.01462, 1.00947, 1.00189, 0.99325, 0.98487, 0.97539, 0.96351, 0.95225, 0.94169, 0.93108, 0.92716, 0.92752, 0.92608, 0.92465, 0.9239, 0.92424, 0.92459, 0.92556, 0.92708, 0.9286, 0.9271, 0.92813, 0.93899, 0.94924, 0.9581, 0.96768, 0.97794, 0.98971, 1.00061, 1.00644, 1.01114, 1.01221, 1.01328, 1.01435, 1.01517, 1.01578, 1.01639, 1.01687, 1.01701, 1.01715, 1.0173, 1.01744, 1.01758, 1.01772, 1.01786, 1.018, 1.01814, 1.01829, 1.01843, 1.01857, 1.01871]
                                        }

    curve_dict['horizontal_light'][4.] = {'x': [1.19, 95.38, 135.92, 157.97, 172.88, 190.76, 210.43, 228.32, 244.41, 256.93, 265.87, 276.01, 287.33, 309.39, 318.33, 328.46, 340.39, 348.73, 356.48, 363.64, 374.37, 382.71, 389.87, 397.62, 408.94, 424.44, 438.75, 450.07, 461.4, 471.54, 481.67, 494.19, 512.67, 525.78, 536.51, 552.01, 572.88, 582.41, 604.47, 623.55, 652.16, 674.22, 708.79, 798.81],
                                         'u': [1.0167, 1.01948, 1.01299, 1.00928, 0.99536, 0.97959, 0.96197, 0.95455, 0.95269, 0.9564, 0.95362, 0.94527, 0.93043, 0.90631, 0.89889, 0.89981, 0.90631, 0.90631, 0.90445, 0.89332, 0.88126, 0.87291, 0.8757, 0.88683, 0.90816, 0.92022, 0.93135, 0.93135, 0.92301, 0.90538, 0.89054, 0.87848, 0.88776, 0.89981, 0.91095, 0.92022, 0.92022, 0.92579, 0.93414, 0.95269, 0.97774, 1.00464, 1.01763, 1.01763]
                                         }
    curve_dict['horizontal_dark'][4.] = {'x': [0, 11.92, 23.84, 35.77, 47.69, 59.61, 71.53, 83.45, 95.38, 107.3, 119.22, 131.14, 143.07, 154.99, 166.91, 178.8, 190.66, 202.5, 214.34, 225.96, 237.42, 248.88, 260.27, 271.65, 283.11, 294.59, 306.37, 318.22, 330.08, 342, 353.92, 365.84, 377.77, 389.69, 401.59, 413.44, 425.29, 437.14, 449.04, 460.93, 472.83, 484.75, 496.59, 508.02, 519.16, 530.19, 541.19, 552.12, 563.06, 574.71, 586.47, 598.34, 610.26, 622.17, 634.09, 646.01, 657.94, 669.86, 681.78, 693.7, 705.62, 717.54, 729.47, 741.39, 753.31, 765.23, 777.15, 789.08],
                                        'u': [1.0167, 1.01688, 1.01705, 1.01723, 1.01741, 1.01759, 1.01763, 1.01763, 1.01763, 1.01763, 1.01763, 1.01763, 1.01763, 1.01763, 1.01763, 1.01649, 1.0146, 1.01248, 1.01023, 1.00635, 1.00125, 0.99614, 0.99063, 0.98512, 0.97998, 0.97501, 0.97238, 0.97033, 0.96846, 0.96846, 0.96846, 0.96846, 0.96846, 0.96846, 0.96797, 0.96589, 0.96381, 0.96211, 0.96334, 0.96458, 0.96573, 0.9662, 0.96744, 0.97271, 0.9793, 0.98632, 0.99348, 1.00088, 1.00828, 1.01192, 1.01497, 1.01624, 1.01688, 1.01752, 1.01778, 1.01798, 1.01817, 1.01836, 1.01855, 1.01874, 1.01893, 1.01912, 1.01931, 1.01951, 1.0197, 1.01989, 1.02008, 1.02027]
                                        }

    curve_dict['horizontal_light'][6.] = {'x': [-0.59, 82.84, 133.73, 204.14, 239.05, 250.89, 276.33, 305.33, 321.89, 336.09, 345.56, 355.62, 367.46, 388.76, 410.06, 428.99, 447.93, 463.31, 472.19, 485.21, 498.82, 514.79, 533.73, 552.07, 577.51, 598.22, 623.67, 694.67, 796.45],
                                         'u': [1.01724, 1.01437, 1.01341, 0.98467, 0.97031, 0.96264, 0.96169, 0.95594, 0.9636, 0.97222, 0.97222, 0.96743, 0.95402, 0.94636, 0.94923, 0.95785, 0.9636, 0.95594, 0.94061, 0.92816, 0.92816, 0.93678, 0.94636, 0.95115, 0.95402, 0.96264, 0.97414, 1.00958, 1.01341]
                                         }
    curve_dict['horizontal_dark'][6.] = {'x': [1.18, 13.02, 24.85, 36.68, 48.52, 60.35, 72.18, 84, 95.82, 107.65, 119.47, 131.31, 143.14, 154.98, 166.81, 178.64, 190.48, 202.31, 214.13, 224.54, 235.7, 247.34, 259.01, 270.78, 282.55, 294.34, 306.17, 318.01, 329.84, 341.67, 353.51, 365.34, 377.17, 388.99, 400.82, 412.65, 424.44, 436.23, 448.06, 459.89, 471.72, 483.56, 495.36, 507.16, 518.92, 530.67, 542.37, 554.04, 565.54, 576.98, 588.6, 600.3, 612.1, 623.92, 635.76, 647.59, 659.42, 671.26, 683.09, 694.93, 706.76, 718.6, 730.43, 742.26, 754.1, 765.93, 777.77, 789.6],
                                        'u': [1.01628, 1.01647, 1.01666, 1.01684, 1.01703, 1.01721, 1.01653, 1.0157, 1.01487, 1.01404, 1.01341, 1.01341, 1.01341, 1.01341, 1.01341, 1.01341, 1.01341, 1.01341, 1.01261, 1.00413, 0.99861, 0.99515, 0.99197, 0.99004, 0.9881, 0.98659, 0.98659, 0.98659, 0.98659, 0.98689, 0.98738, 0.98786, 0.98835, 0.98896, 0.98963, 0.9903, 0.98891, 0.98766, 0.9881, 0.98853, 0.98894, 0.98935, 0.98839, 0.98688, 0.98841, 0.99068, 0.99355, 0.9967, 1.00109, 1.00593, 1.00958, 1.01218, 1.01361, 1.01437, 1.01437, 1.01437, 1.01437, 1.01437, 1.01437, 1.01437, 1.01437, 1.01437, 1.01437, 1.01437, 1.01437, 1.01437, 1.01437, 1.01437]
                                        }

    if z_offset_local == 0:
        local_series = 'vertical'
    elif z_offset_local < 0:
        local_series = 'horizontal_light'
    elif z_offset_local > 0:
        local_series = 'horizontal_dark'
    else:
        message = 'something went wrong with assigning Haas2019 reference velocity deficits'
        print_op.log_and_raise_error(message)

    local_curve = curve_dict[local_series][x_over_d_local]

    if 'horizontal' in local_series:
        local_curve['x'] = list(np.array(local_curve['x']) - np.array([400.] * len(local_curve['x'])))

    ax.plot(local_curve['u'], local_curve['x'], linestyle='dotted', c='b', label='Haas 2019')
    return None


def make_individual_time_averaged_velocity_deficit_subplot(ax, plot_dict, cosmetics, x_offset=0., z_offset=0., slice_axes=vect_op.zhat_dm(), add_legend_labels=False, suppress_wind_options_import_warning=True):
    s_sym = cas.SX.sym('s_sym')

    # if not suppress_wind_options_import_warning:
    #     wind.warn_about_importing_from_options()

    kite_plane_induction_params = get_kite_plane_induction_params(plot_dict, 0)
    x_center = kite_plane_induction_params['center']

    z_min = 0 #plot_dict['options']['model.system_bounds.x.q'][0][2]
    z_max = 800 #x_center[2] + kite_plane_induction_params['mu_end_by_path'] * radius
    y_offset = (z_max - z_min) / 2.
    y_max = x_center[1] + y_offset #kite_plane_induction_params['mu_end_by_path'] * radius
    y_min = x_center[1] - y_offset

    u_infty_proj_list = []
    u_wind_proj_list = []

    n_interpolation = plot_dict['interpolation_si']['x']['q10'][0].shape[0]
    for idx_at_eval in range(n_interpolation):

        x_obs = x_center + x_offset * vect_op.xhat_dm() + z_offset * vect_op.zhat_dm() + s_sym * slice_axes
        u_wind_proj, u_infty_proj = get_total_wind_at_observer_function(plot_dict, cosmetics, idx_at_eval=idx_at_eval, direction_induction='wind', x_obs=x_obs)

        u_infty_proj_list = cas.vertcat(u_infty_proj_list, u_infty_proj)
        u_wind_proj_list = cas.vertcat(u_wind_proj_list, u_wind_proj)

    temp_average_u_infty = vect_op.average(u_infty_proj_list)
    temp_average_u_wind = vect_op.average(u_wind_proj_list)

    u_infty_avg_proj_fun = cas.Function('u_infty_avg_proj_fun', [s_sym], [temp_average_u_infty])
    u_wind_avg_proj_fun = cas.Function('u_wind_avg_proj_fun', [s_sym], [temp_average_u_wind])

    n_points = int(z_max - z_min) # evaluate every meter
    param_range = np.arange(0., 1. + 1./float(n_points), 1./float(n_points))
    z_vals = cas.DM([z_min + (z_max - z_min) * p_val for p_val in param_range]).T
    y_vals = cas.DM([y_min + (y_max - y_min) * p_val for p_val in param_range]).T

    if slice_axes[1] == 1:
        s_vals = y_vals
        y_axis_vals = y_vals
    elif slice_axes[2] == 1:
        # notice above !!
        # z_obs = z_center + z_offset + s
        # s = z_target - z_center - z_offset
        s_vals = []
        for idx in range(z_vals.shape[1]):
            local_s = z_vals[0, idx] - x_center[2] - z_offset
            s_vals = cas.horzcat(s_vals, local_s)
        y_axis_vals = z_vals

    else:
        message = 'awebox is not yet set up to make velocity deficit plots across axis ' + repr(slice_axes)
        message += '. skipping this plotting request.'
        print_op.base_print(message, level='warning')
        return None

    u_normalizing = u_infty_avg_proj_fun(np.max(np.array(s_vals)))

    u_infty_nn_fun = cas.Function('u_infty_nn_fun', [s_sym], [u_infty_avg_proj_fun(s_sym) / u_normalizing])
    u_wind_nn_fun = cas.Function('u_wind_nn_fun', [s_sym], [u_wind_avg_proj_fun(s_sym) / u_normalizing])

    entries = s_vals.shape[1]
    parallelization_type = plot_dict['options']['model']['construction']['parallelization']['type']
    u_infty_nn_map = u_infty_nn_fun.map(entries, parallelization_type)
    u_wind_nn_map = u_wind_nn_fun.map(entries, parallelization_type)

    def prep_to_plot(cas_dm_array):
        return list(np.array(vect_op.columnize(cas_dm_array)))

    u_infty_nn_vals = prep_to_plot(u_infty_nn_map(s_vals))
    u_wind_nn_vals = prep_to_plot(u_wind_nn_map(s_vals))
    y_axis_vals = prep_to_plot(y_axis_vals)

    if add_legend_labels:
        ax.plot(u_infty_nn_vals, y_axis_vals, linestyle='--', label='free_stream', c='k')
        ax.plot(u_wind_nn_vals, y_axis_vals, linestyle='-', label='modeled', c='b')
    else:
        ax.plot(u_infty_nn_vals, y_axis_vals, linestyle='--', c='k')
        ax.plot(u_wind_nn_vals, y_axis_vals, linestyle='-', c='b')

    ax.set_xlabel("u/u_limit [-]")
    ax.set_xlim([0.5, 1.25])

    return None


def get_total_wind_at_observer_function(plot_dict, cosmetics, idx_at_eval=0, direction_induction=None, x_obs=None):

    if x_obs is not None:
        x_obs_sym = x_obs
    else:
        x_obs_sym = cas.SX.sym('x_obs_sym', (3, 1))

    u_ind_fun = get_total_biot_savart_at_observer_function(plot_dict, cosmetics, idx_at_eval=idx_at_eval)
    u_ind = u_ind_fun(x_obs_sym)

    wind = plot_dict['wind']
    model_parameters = plot_dict['model_parameters']
    parameters = model_parameters(plot_dict['parameters_plot'])
    u_infty = wind.get_velocity(x_obs_sym[2], external_parameters=parameters)
    ehat_wind = wind.get_wind_direction()

    u_wind = u_infty + u_ind

    if direction_induction is not None:
        if direction_induction == 'wind':
            u_wind = cas.mtimes(u_wind.T, ehat_wind)
            u_infty = cas.mtimes(u_infty.T, ehat_wind)
        else:
            message = 'function is not yet set up for projections in the ' + direction_induction + ' direction'
            print_op.log_and_raise_error(message)

    if x_obs is None:
        u_wind_fun = cas.Function('u_wind_fun', [x_obs_sym], [u_wind])
        u_infty_fun = cas.Function('u_infty_fun', [x_obs_sym], [u_infty])
        return u_wind_fun, u_infty_fun
    else:
        return u_wind, u_infty


def get_total_biot_savart_at_observer_function(plot_dict, cosmetics, idx_at_eval=0):

    wake = plot_dict['wake']
    x_obs_sym = cas.SX.sym('x_obs_sym', (3, 1))

    if wake is not None:
        parameters = plot_dict['parameters_plot']
        variables_scaled = get_variables_scaled(plot_dict, cosmetics, idx_at_eval)
        u_ind_sym = wake.calculate_total_biot_savart_at_x_obs(variables_scaled, parameters, x_obs=x_obs_sym)
        u_ind_fun = cas.Function('u_ind_fun', [x_obs_sym], [u_ind_sym])

    else:
        u_ind_fun = cas.Function('u_ind_fun', [x_obs_sym], [cas.DM.zeros((3, 1))])

    return u_ind_fun

def get_the_induction_factor_at_observer_function(plot_dict, cosmetics, idx_at_eval=0, direction='normal'):

    x_obs_sym = cas.SX.sym('x_obs_sym', (3, 1))
    if 'wake' in plot_dict.keys():
        variables_scaled = get_variables_scaled(plot_dict, cosmetics, idx_at_eval)
        parameters = plot_dict['parameters_plot']
        wake = plot_dict['wake']
        u_ind_sym = wake.calculate_total_biot_savart_at_x_obs(variables_scaled, parameters, x_obs=x_obs_sym)

        n_hat, _, _ = get_coordinate_axes(plot_dict, idx_at_eval, direction)

        u_normalizing = get_induction_factor_normalizing_speed(plot_dict, idx_at_eval)

        a_sym = general_flow.compute_induction_factor(u_ind_sym, n_hat, u_normalizing)
    else:
        a_sym = cas.DM.zero((1, 1))
    a_fun = cas.Function('a_fun', [x_obs_sym], [a_sym])

    return a_fun

def get_induction_factor_normalizing_speed(plot_dict, idx_at_eval):
    induction_factor_normalizing_speed = plot_dict['options']['model']['aero']['vortex']['induction_factor_normalizing_speed']
    if induction_factor_normalizing_speed == 'u_zero':
        kite_plane_induction_params = get_kite_plane_induction_params(plot_dict, idx_at_eval)
        u_normalizing = kite_plane_induction_params['u_zero']

        if plot_dict['architecture'].number_of_kites == 1:
            message = 'please be advised that the computation of the rotor apparent velocity vec_u_zero does not yet work well for single-kite systems'
            print_op.base_print(message, level='warning')

    elif induction_factor_normalizing_speed == 'u_ref':
        u_ref = plot_dict['options']['user_options']['wind']['u_ref']
        u_normalizing = u_ref

    else:
        message = 'computing induction factor at specific points is not yet defined for normalizing speed ' + induction_factor_normalizing_speed
        print_op.log_and_raise_error(message)

    return u_normalizing


def compute_the_scaled_haas_error(plot_dict, cosmetics, direction_induction='normal'):

    # reference points digitized from haas 2017
    data02 = [(0, -1.13084, -0.28134), (0, -0.89466, -0.55261), (0, -0.79354, -0.41195), (0, -0.79127, 0.02826), (0, -0.04449, 1.01208), (0, 0.22119, 0.83066), (0, 0.71947, -0.96407), (0, 0.52187, -0.66125), (0, 0.45227, 1.09891), (0, 0.92121, -0.46219), (0, 0.95625, -0.62566), (0, 0.19546, 1.12782)]
    data00 = [(0, -0.69372, 1.24284), (0, -0.5894, -0.17062), (0, -0.83795, -1.18138), (0, 0.27077, 1.35428), (0, -1.20982, -0.71437), (0, -0.10682, 0.54558), (0, -0.3789, -0.3959), (0, 0.5081, -0.34622), (0, 0.23767, 0.61635), (0, 0.57386, -0.09835), (0, 1.10956, -0.867), (0, 1.4683, -0.06319)]
    datan005 = [(0, -1.27365, 0.33177), (0, -1.21638, 0.65872), (0, -0.64295, 0.15234), (0, -0.50651, 0.31282), (0, -0.01271, -1.39519), (0, 0.03669, -0.60921), (0, 0.20264, -0.63812), (0, 0.38143, -1.27208), (0, 0.49584, 0.49075), (0, 0.52938, 0.32778), (0, 0.96982, 0.94579), (0, 1.3061, 0.48278)]

    data = {-0.05: datan005, 0.0: data00, 0.2: data02}

    idx_at_eval = plot_dict['options']['visualization']['cosmetics']['animation']['snapshot_index']

    kite_plane_induction_params = get_kite_plane_induction_params(plot_dict, idx_at_eval)
    radius = kite_plane_induction_params['average_radius']
    x_center = kite_plane_induction_params['center']

    a_fun = get_the_induction_factor_at_observer_function(plot_dict, cosmetics, idx_at_eval, direction=direction_induction)

    total_squared_error = 0.
    baseline_squared_error = 0.
    for aa_haas in data.keys():
        coord_list = data[aa_haas]
        for scaled_x_obs_tuple in coord_list:

            baseline_squared_error += aa_haas ** 2.

            scaled_x_obs = []
            for dim in range(3):
                scaled_x_obs = cas.vertcat(scaled_x_obs, scaled_x_obs_tuple[dim])
            x_obs = scaled_x_obs * radius + x_center

            aa_computed = a_fun(x_obs)
            diff = aa_haas - aa_computed
            total_squared_error += diff ** 2.

    scaled_squared_error = total_squared_error / baseline_squared_error
    return scaled_squared_error

def get_kite_plane_induction_params(plot_dict, idx_at_eval, suppress_wind_options_import_warning=True):

    kite_plane_induction_params = {}

    interpolated_outputs_si = plot_dict['interpolation_si']['outputs']

    layer_nodes = plot_dict['architecture'].layer_nodes
    layer = int( np.min(np.array(layer_nodes)) )
    kite_plane_induction_params['layer'] = layer

    b_ref = plot_dict['options']['model']['params']['geometry']['b_ref']
    average_radius = np.average(np.array(interpolated_outputs_si['geometry']['average_radius' + str(layer)][0]))
    kite_plane_induction_params['average_radius'] = average_radius

    center = []
    for dim in range(3):
        local_center = np.average(np.array(interpolated_outputs_si['performance']['trajectory_center' + str(layer)][dim]))
        center = cas.vertcat(center, local_center)
    kite_plane_induction_params['center'] = center

    wind_model = plot_dict['options']['model']['wind']['model']
    u_ref = plot_dict['options']['user_options']['wind']['u_ref']
    z_ref = plot_dict['options']['model']['params']['wind']['z_ref']
    z0_air = plot_dict['options']['model']['params']['wind']['log_wind']['z0_air']
    exp_ref = plot_dict['options']['model']['params']['wind']['power_wind']['exp_ref']
    wind = plot_dict['wind']
    # u_infty = wind.get_speed(wind_model, u_ref, z_ref, z0_air, exp_ref, center[2])
    # if not suppress_wind_options_import_warning:
    #     wind.warn_about_importing_from_options()
    kite_plane_induction_params['u_infty'] = wind.get_velocity(center[2])[0]

    vec_u_zero = []
    for dim in range(3):
        local_u_zero = interpolated_outputs_si['geometry']['vec_u_zero' + str(layer)][dim][idx_at_eval]
        vec_u_zero = cas.vertcat(vec_u_zero, local_u_zero)
    kite_plane_induction_params['vec_u_zero'] = vec_u_zero
    kite_plane_induction_params['u_zero'] = vect_op.norm(vec_u_zero)

    varrho = average_radius / b_ref
    kite_plane_induction_params['varrho'] = varrho

    mu_center_by_exterior = varrho / (varrho + 0.5)
    mu_min_by_exterior = (varrho - 0.5) / (varrho + 0.5)
    mu_max_by_exterior = 1.

    mu_min_by_path = (varrho - 0.5) / varrho
    mu_max_by_path = (varrho + 0.5) / varrho
    mu_center_by_path = 1.

    mu_start_by_path = 0.1
    mu_end_by_path = 1.6

    kite_plane_induction_params['mu_center_by_exterior'] = mu_center_by_exterior
    kite_plane_induction_params['mu_min_by_exterior'] = mu_min_by_exterior
    kite_plane_induction_params['mu_max_by_exterior'] = mu_max_by_exterior
    kite_plane_induction_params['mu_min_by_path'] = mu_min_by_path
    kite_plane_induction_params['mu_max_by_path'] = mu_max_by_path
    kite_plane_induction_params['mu_center_by_path'] = mu_center_by_path
    kite_plane_induction_params['mu_start_by_path'] = mu_start_by_path
    kite_plane_induction_params['mu_end_by_path'] = mu_end_by_path

    return kite_plane_induction_params


def is_this_a_haas2017_test(plot_dict, kite_plane_induction_params, variables_si, thresh=0.01):
    test_name = 'Haas 2017'
    verification_dict = {'radius': {'found': kite_plane_induction_params['average_radius'],
                                    'expected': 155.77},
                         'period': {'found': plot_dict['time_grids']['ip'][-1],
                                    'expected': 2. * np.pi / (7. * 10. / 155.77)},
                         'diam_t': {'found': variables_si['theta', 'diam_t'],
                                    'expected': 5e-3},
                         'x_center_altitude': {'found': kite_plane_induction_params['center'][2],
                                               'expected': 0.},
                         'kite_span': {'found': plot_dict['options']['model']['params']['geometry']['b_ref'],
                                       'expected': 68},
                         'kite_dof': {'found': plot_dict['options']['user_options']['system_model']['kite_dof'],
                                      'expected': 6},
                         'u_ref': {'found': plot_dict['options']['user_options']['wind']['u_ref'],
                                   'expected': 10.}
                       }
    try:
        verification_dict['l_s'] = {'found': variables_si['theta', 'l_s'],
                'expected': 400.}
        verification_dict['diam_s'] = {'found': variables_si['theta', 'diam_s'],
                   'expected': 5e-3}
    except:
        pass
    return is_this_a_verification_test(test_name, verification_dict, thresh=thresh)


def is_this_a_haas2019_test(plot_dict, kite_plane_induction_params, variables_si, thresh=0.01):
    test_name = 'Haas 2019'
    verification_dict = {'period': {'found': plot_dict['time_grids']['ip'][-1],
                                    'expected': 43.8178},
                         'diam_t': {'found': variables_si['theta', 'diam_t'],
                                    'expected': 9.55e-2},
                         'kite_span': {'found': plot_dict['options']['model']['params']['geometry']['b_ref'],
                                       'expected': 60},
                         'kite_dof': {'found': plot_dict['options']['user_options']['system_model']['kite_dof'],
                                      'expected': 3},
                         'u_ref': {'found': plot_dict['options']['user_options']['wind']['u_ref'],
                                   'expected': 10.},
                         'wind_reference': {'found': plot_dict['options']['model']['params']['wind']['log_wind']['z0_air'],
                                            'expected': 0.0002}
                         }
    return is_this_a_verification_test(test_name, verification_dict, thresh=thresh)


def is_this_a_verification_test(test_name, verification_dict, thresh=0.01):

    this_is_a_verification_test = True
    for comparison, val_dict in verification_dict.items():
        if np.abs(val_dict['expected']) > thresh:
            normalization = np.abs(val_dict['expected'])
        else:
            normalization = 1.

        error = (val_dict['expected'] - val_dict['found']) / normalization
        if np.abs(error) > thresh:
            this_is_a_verification_test = False

    if this_is_a_verification_test:
        message = "It seems like you're trying to perform a verification test using " + test_name + "'s published induction values. We're going to proceed as though it is!"
        print_op.base_print(message, level='warning')

    return this_is_a_verification_test


def plot_induction_contour_on_kmp(plot_dict, cosmetics, fig_name, fig_num=None, direction_plotting='normal', direction_induction='normal'):

    vortex_info_exists = ('wake' in plot_dict.keys()) and (plot_dict['wake'] is not None)
    if vortex_info_exists:

        # include this once for the error message
        _ = get_kite_plane_induction_params(plot_dict, 0, suppress_wind_options_import_warning=False)

        tau_style_dict = tools.get_temporal_orientation_epigraphs_taus_and_linestyles(plot_dict)
        print_op.base_print('plotting the induction contours at taus in ' + repr(tau_style_dict.keys()))
        for tau_at_eval in tau_style_dict.keys():
            tau_rounded = np.round(tau_at_eval, 2)

            n_points_contour = plot_dict['cosmetics']['induction']['n_points_contour']
            n_points_interpolation = plot_dict['cosmetics']['interpolation']['n_points']

            print_op.base_print('generating_induction_factor_casadi_function...')
            idx_at_eval = int(np.floor((float(n_points_interpolation) -1.)  * tau_at_eval))
            a_fun = get_the_induction_factor_at_observer_function(plot_dict, cosmetics, idx_at_eval, direction=direction_induction)

            print_op.base_print('slicing the variables at the appropriate interpolated time...')
            variables_scaled = get_variables_scaled(plot_dict, cosmetics, idx_at_eval)
            scaling = plot_dict['model_variables'](plot_dict['model_scaling'])
            variables_si = plot_dict['model_variables'](struct_op.variables_scaled_to_si(plot_dict['model_variables'], variables_scaled, scaling))
            kite_plane_induction_params = get_kite_plane_induction_params(plot_dict, idx_at_eval)
            radius = kite_plane_induction_params['average_radius']
            x_center = kite_plane_induction_params['center']

            print_op.base_print('deciding the circumstances of the contour plot...')
            this_is_haas_test = is_this_a_haas2017_test(plot_dict, kite_plane_induction_params, variables_si, thresh=0.01)

            ### compute the induction factors
            print_op.base_print('finding coordinates...')
            side = get_induction_contour_side(plot_dict, idx_at_eval, direction=direction_plotting)
            n_hat, a_hat, b_hat = get_coordinate_axes(plot_dict, idx_at_eval, direction=direction_plotting)

            print_op.base_print('deciding the observation range...')
            plot_radius_scaled = kite_plane_induction_params['mu_end_by_path']
            delta_plot = plot_radius_scaled / float(n_points_contour)
            yy_scaled, zz_scaled = np.meshgrid(np.arange(-1. * plot_radius_scaled, plot_radius_scaled, delta_plot),
                                               np.arange(-1. * plot_radius_scaled, plot_radius_scaled, delta_plot))

            print_op.base_print('making the casadi function map...')
            aa = np.zeros(yy_scaled.shape)
            yy_number_entries = yy_scaled.shape[0] * yy_scaled.shape[1]
            parallelization_type = plot_dict['options']['model']['construction']['parallelization']['type']
            a_map = a_fun.map(yy_number_entries, parallelization_type)

            print_op.base_print('making induction contour plot...')
            total_progress = yy_scaled.shape[0] * yy_scaled.shape[1]

            print_op.base_print('generating observation grid...')
            observation_points_concatenated = []
            pdx = 0
            for idx in range(yy_scaled.shape[0]):
                for jdx in range(yy_scaled.shape[1]):
                    x_obs_centered = yy_scaled[idx, jdx] * radius * a_hat + zz_scaled[idx, jdx] * radius * b_hat
                    x_obs = x_obs_centered + x_center
                    observation_points_concatenated = cas.horzcat(observation_points_concatenated, x_obs)
                    print_op.print_progress(pdx, total_progress)
                    pdx += 1
            print_op.close_progress()

            print_op.base_print('computing induction factors...')
            aa_computed = a_map(observation_points_concatenated)

            print_op.base_print('reassigning computed induction factors...')
            ldx = 0
            for idx in range(yy_scaled.shape[0]):
                for jdx in range(yy_scaled.shape[0]):
                    aa[idx, jdx] = float(aa_computed[ldx])
                    print_op.print_progress(ldx, total_progress)
                    ldx += 1
            print_op.close_progress()

            ### initialize the figure
            fig_new, ax = plt.subplots(num=int(tau_rounded * 1e4), facecolor='none')

            ### draw the swept annulus
            print_op.base_print('drawing swept background...')
            draw_swept_background(ax, side, plot_dict)

            ### draw the contour
            haas_levels = [-0.05, 0., 0.2]
            haas_linestyles = ['dashdot', 'solid', 'dashed']
            haas_colors = ['k', 'k', 'k']
            general_levels = 10 #[-1.0, -0.5, -0.4, -0.3, -0.2, -0.1, -0.05, -0.01, 0., 0.01, 0.05, 0.1, 0.2, 0.3, 0.4, 0.5, 1.0]
            general_colors = 'k'
            general_linestyles = 'solid'
            if this_is_haas_test and ((np.any(aa < haas_levels[0])) and (np.any(aa > haas_levels[-1]))):
                cs = ax.contour(yy_scaled, zz_scaled, aa, haas_levels, colors=haas_colors, linestyles=haas_linestyles)
            else:
                cs = ax.contour(yy_scaled, zz_scaled, aa, general_levels, colors=general_colors, linestyles=general_linestyles)
            ax.clabel(cs, cs.levels, inline=True)

            ### draw the vortex positions
            parameters = plot_dict['parameters_plot']
            wake = plot_dict['wake']
            bound_wake = wake.get_substructure('bound')

            print_op.base_print('drawing wake...')
            wake.draw(ax, side, variables_scaled=variables_scaled, parameters=parameters, cosmetics=cosmetics)
            # bound_wake.draw(ax, side, variables_scaled=variables_scaled, parameters=parameters, cosmetics=cosmetics)

            ax.grid(True)
            normal_vector_model = plot_dict['options']['model']['aero']['actuator']['normal_vector_model']
            title = 'Induction factor over the kite plane \n tau = ' + str(tau_rounded)
            title += ' w. n_hat model ' + normal_vector_model
            if this_is_haas_test:
                scaled_haas_error = compute_the_scaled_haas_error(plot_dict, cosmetics, direction_induction=direction_induction)
                title += '; scaled_haas_error = ' + str(scaled_haas_error)

            ax.set_title(title)
            ax.set_xlabel("y/r [-]")
            ax.set_ylabel("z/r [-]")
            ax.set_aspect(1.)

            ticks_points = [-1.6, -1.5, -1., -0.8, -0.5, 0., 0.5, 0.8, 1.0, 1.5, 1.6]
            ax.set_xlim([-1. * plot_radius_scaled, plot_radius_scaled])
            ax.set_ylim([-1. * plot_radius_scaled, plot_radius_scaled])
            ax.set_xticks(ticks_points)
            ax.set_yticks(ticks_points)
            plt.xticks(rotation=60)
            plt.tight_layout()

            print_op.base_print('saving figure at tau = ' + str(tau_rounded) + '...')
            fig_new.savefig('figures/' + plot_dict['name'] + '_' + direction_induction + '_induction_contour_on_' + direction_plotting + '_kmp_tau' + str(tau_rounded) + '.pdf')

        print_op.base_print('done with induction contour plotting!')

    return None


def get_induction_contour_side(plot_dict, idx_at_eval, direction='normal'):
    kite_plane_induction_params = get_kite_plane_induction_params(plot_dict, idx_at_eval)

    radius = kite_plane_induction_params['average_radius']
    x_center = kite_plane_induction_params['center']
    n_hat, a_hat, b_hat = get_coordinate_axes(plot_dict, idx_at_eval, direction=direction)

    side = (x_center, a_hat, b_hat, 1./radius)
    return side


def draw_swept_background(ax, side, plot_dict):
    for kite in plot_dict['architecture'].kite_nodes:
        for zeta in np.arange(-0.5, 0.5, 1. / 100.):
            tools.plot_path_of_wingtip(ax, side, plot_dict, kite, zeta, color='gray', alpha=0.2)
    return None

def plot_induction_contour_on_vwt_cross_sections(plot_dict, cosmetics, fig_name, fig_num=None, direction_induction='wind'):

    vortex_info_exists = ('wake' in plot_dict.keys()) and (plot_dict['wake'] is not None)
    if vortex_info_exists:

        # include this once for the error message
        _ = get_kite_plane_induction_params(plot_dict, 0, suppress_wind_options_import_warning=False)

        tau_style_dict = tools.get_temporal_orientation_epigraphs_taus_and_linestyles(plot_dict)
        print_op.base_print('plotting the induction contours at taus in ' + repr(tau_style_dict.keys()))
        for tau_at_eval in tau_style_dict.keys():
            tau_rounded = np.round(tau_at_eval, 2)

            n_points_contour = plot_dict['cosmetics']['induction']['n_points_contour']
            n_points_interpolation = plot_dict['cosmetics']['interpolation']['n_points']

            print_op.base_print('generating_induction_factor_casadi_function...')
            idx_at_eval = int(np.floor((float(n_points_interpolation) -1.)  * tau_at_eval))
            u_wind_proj_fun, _ = get_total_wind_at_observer_function(plot_dict, cosmetics, idx_at_eval=idx_at_eval, direction_induction=direction_induction)

            ### initialize the figure
            fig_new, axes = plt.subplots(num=int(tau_rounded * 1e5), facecolor='none', nrows=2, ncols=1)

            print_op.base_print('slicing the variables at the appropriate interpolated time...')
            variables_scaled = get_variables_scaled(plot_dict, cosmetics, idx_at_eval)
            scaling = plot_dict['model_variables'](plot_dict['model_scaling'])
            variables_si = struct_op.variables_scaled_to_si(plot_dict['model_variables'], variables_scaled, scaling)
            kite_plane_induction_params = get_kite_plane_induction_params(plot_dict, idx_at_eval)

            print_op.base_print('deciding the circumstances of the contour plot...')
            this_is_haas_test = is_this_a_haas2019_test(plot_dict, kite_plane_induction_params, variables_si,
                                                        thresh=0.01)

            side_axes_dict = {0: 'z', 1: 'y'}
            for adx in side_axes_dict.keys():
                ax = axes[adx]
        
                ### compute the induction factors
                print_op.base_print('finding coordinates...')
                side = 'x' + side_axes_dict[adx]

                print_op.base_print('deciding the observation range...')
                x_min = 0.
                z_min = 0.
                if this_is_haas_test:
                    x_max = 2400.
                    y_min = -400.
                    y_max = 400.
                    z_max = 800.
                    position_shift_xy_in_z = 260 * vect_op.zhat_dm()
                else:
                    x_center = kite_plane_induction_params['center']
                    diameter = 2. * kite_plane_induction_params['average_radius']
                    x_max = x_center[0] + 6.5 * diameter
                    z_max = x_center[2] + 2. * diameter
                    y_max = z_max / 2.
                    y_min = -1. * y_max
                    position_shift_xy_in_z = x_center[2] * vect_op.zhat_dm()
                ax.set_aspect('equal')

                x_hat = vect_op.xhat_dm()
                if side == 'xy':
                    a_hat = vect_op.yhat_dm()
                    a_min = y_min
                    a_max = y_max
                    position_shift = position_shift_xy_in_z
                elif side == 'xz':
                    a_hat = vect_op.zhat_dm()
                    a_min = z_min
                    a_max = z_max
                    position_shift = cas.DM.zeros((3, 1))

                ratio_points = float((x_max - x_min) / (a_max - a_min))
                n_x = int(np.round(ratio_points * n_points_contour))
                n_a = n_points_contour
                xx_mesh, aa_mesh = np.meshgrid(np.linspace(x_min, x_max, n_x),
                                               np.linspace(a_min, a_max, n_a),
                                               indexing='xy'
                                               )

                print_op.base_print('making the casadi function map...')

                xx_number_entries = xx_mesh.shape[0] * xx_mesh.shape[1]
                parallelization_type = plot_dict['options']['model']['construction']['parallelization']['type']
                u_map = u_wind_proj_fun.map(xx_number_entries, parallelization_type)
    
                print_op.base_print('making induction contour plot...')
                total_progress = xx_mesh.shape[0] * xx_mesh.shape[1]
                print_op.base_print('generating observation grid...')
                observation_points_concatenated = []
                pdx = 0
                for idx in range(xx_mesh.shape[0]):
                    for jdx in range(xx_mesh.shape[1]):
                        x_obs = xx_mesh[idx, jdx] * vect_op.xhat_dm() + aa_mesh[idx, jdx] * a_hat + position_shift
                        observation_points_concatenated = cas.horzcat(observation_points_concatenated, x_obs)
                        print_op.print_progress(pdx, total_progress)
                        pdx += 1
                print_op.close_progress()
    
                print_op.base_print('computing induction factors...')
                uu_computed = u_map(observation_points_concatenated)
    
                print_op.base_print('reassigning computed induction factors...')
                ldx = 0
                uu = np.zeros(xx_mesh.shape)
                for idx in range(xx_mesh.shape[0]):
                    for jdx in range(xx_mesh.shape[1]):
                        uu[idx, jdx] = float(uu_computed[ldx])
                        print_op.print_progress(ldx, total_progress)
                        ldx += 1
                print_op.close_progress()

                ### draw the contour
                u_min = 0
                if this_is_haas_test:
                    u_max = 15.
                else:
                    _, vec_u_max = get_total_wind_at_observer_function(plot_dict, cosmetics, idx_at_eval=0,
                                                                   direction_induction='wind',
                                                                   x_obs=z_max * vect_op.zhat_dm())
                    u_max = float(vec_u_max[0])

                general_levels = np.linspace(u_min, u_max, n_points_contour)

                cmap = 'viridis' #'YlGnBu_r'
                cs = ax.contourf(xx_mesh, aa_mesh, uu, general_levels, cmap=cmap)
                cbar = fig_new.colorbar(cs, ax=ax)
                clines = ax.contour(xx_mesh, aa_mesh, uu, general_levels, cmap=cmap)
                tick_locator = ticker.MaxNLocator(nbins=6)
                cbar.locator = tick_locator
                cbar.update_ticks()
                cbar.ax.set_ylabel('u [m/s]', rotation=90)

                ### draw the trajectory
                print_op.base_print('drawing trajectory...')
                temp_cosmetics = copy.deepcopy(cosmetics)
                temp_cosmetics['trajectory']['tethers'] = False
                temp_cosmetics['trajectory']['colors'] = ['k'] * 20
                tools.plot_trajectory_contents(ax, plot_dict, temp_cosmetics, side, plot_kites=True, linewidth=0.25, idx_at_eval=idx_at_eval)

                # title
                ax.set_xlabel(side[0] + " [m]")
                ax.set_ylabel(side[1] + " [m]")

            title = 'Instantanous (' + direction_induction + ' dir.) flow development, at tau = ' + str(tau_rounded)
            axes[0].set_title(title)

            print_op.base_print('saving figure at tau = ' + str(tau_rounded) + '...')
            fig_new.savefig('figures/' + plot_dict['name'] + '_' + direction_induction + '_induction_contour_vwt_cs' + str(tau_rounded) + '.pdf')

        print_op.base_print('done with induction contour on vwt plotting!')

    return None<|MERGE_RESOLUTION|>--- conflicted
+++ resolved
@@ -25,13 +25,8 @@
 import copy
 
 import matplotlib
-<<<<<<< HEAD
-
-matplotlib.use('TkAgg')
-=======
 from awebox.viz.plot_configuration import DEFAULT_MPL_BACKEND
 matplotlib.use(DEFAULT_MPL_BACKEND)
->>>>>>> f9b166e3
 import matplotlib.pyplot as plt
 
 
@@ -1536,7 +1531,7 @@
             side_axes_dict = {0: 'z', 1: 'y'}
             for adx in side_axes_dict.keys():
                 ax = axes[adx]
-        
+
                 ### compute the induction factors
                 print_op.base_print('finding coordinates...')
                 side = 'x' + side_axes_dict[adx]
@@ -1585,7 +1580,7 @@
                 xx_number_entries = xx_mesh.shape[0] * xx_mesh.shape[1]
                 parallelization_type = plot_dict['options']['model']['construction']['parallelization']['type']
                 u_map = u_wind_proj_fun.map(xx_number_entries, parallelization_type)
-    
+
                 print_op.base_print('making induction contour plot...')
                 total_progress = xx_mesh.shape[0] * xx_mesh.shape[1]
                 print_op.base_print('generating observation grid...')
@@ -1598,10 +1593,10 @@
                         print_op.print_progress(pdx, total_progress)
                         pdx += 1
                 print_op.close_progress()
-    
+
                 print_op.base_print('computing induction factors...')
                 uu_computed = u_map(observation_points_concatenated)
-    
+
                 print_op.base_print('reassigning computed induction factors...')
                 ldx = 0
                 uu = np.zeros(xx_mesh.shape)
