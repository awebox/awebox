#
#    This file is part of awebox.
#
#    awebox -- A modeling and optimization framework for multi-kite AWE systems.
#    Copyright (C) 2017-2019 Jochem De Schutter, Rachel Leuthold, Moritz Diehl,
#                            ALU Freiburg.
#    Copyright (C) 2018-2019 Thilo Bronnenmeyer, Kiteswarms Ltd.
#    Copyright (C) 2016      Elena Malz, Sebastien Gros, Chalmers UT.
#
#    awebox is free software; you can redistribute it and/or
#    modify it under the terms of the GNU Lesser General Public
#    License as published by the Free Software Foundation; either
#    version 3 of the License, or (at your option) any later version.
#
#    awebox is distributed in the hope that it will be useful,
#    but WITHOUT ANY WARRANTY; without even the implied warranty of
#    MERCHANTABILITY or FITNESS FOR A PARTICULAR PURPOSE.  See the GNU
#    Lesser General Public License for more details.
#
#    You should have received a copy of the GNU Lesser General Public
#    License along with awebox; if not, write to the Free Software Foundation,
#    Inc., 51 Franklin Street, Fifth Floor, Boston, MA  02110-1301  USA
#
#
''' preparation for running the homotopy process.

python-3.5 / casadi-3.4.5
- authors: rachel leuthold, thilo bronnenmeyer, alu-fr 2018
'''

from . import initialization

from . import initialization_modular as initialization_modular

from . import reference

import awebox.tools.struct_operations as struct_op

import copy

import casadi as cas

from awebox.logger.logger import Logger as awelogger
<<<<<<< HEAD
import pdb
=======
>>>>>>> df8e7599

def initialize_arg(nlp, formulation, model, options):

    # V_init = initialization.get_initial_guess(nlp, model, formulation, options)
    if options['initialization']['initialization_type'] == 'default':
        V_init = initialization.get_initial_guess(nlp, model, formulation, options['initialization'])
    elif options['initialization']['initialization_type'] == 'modular':
        V_init = initialization_modular.get_initial_guess(nlp, model, formulation, options['initialization'])

    V_ref = reference.get_reference(nlp, model, V_init, options)

    p_fix_num = set_p_fix_num(V_ref, nlp, model, options)

    [V_bounds, g_bounds] = set_initial_bounds(nlp, model, formulation, options, V_init)

    V_bounds = fix_q_and_r_values_if_necessary(options, nlp, model, V_bounds, V_init)

    arg = {}
    # initial condition
    arg['x0'] = V_init

    # bounds on x
    arg['lbx'] = V_bounds['lb']
    arg['ubx'] = V_bounds['ub']

    # bounds on g
    arg['lbg'] = g_bounds['lb']
    arg['ubg'] = g_bounds['ub']
    arg['p'] = p_fix_num  # hand over the parameters to the solver

    return arg

def set_p_fix_num(V_ref, nlp, model, options):
    # --------------------
    # parameter values
    # --------------------
    # build reference parameters, references of cost function should match the
    # initial guess
    awelogger.logger.info('generate OCP parameter values...')
    P = nlp.P
    p_fix_num = P(0.)
    p_fix_num['p', 'weights'] = 1.0e-8

    # weights and references
    for variable_type in set(model.variables.keys()) - set(['xddot']):
        for name in struct_op.subkeys(model.variables, variable_type):
            # set weights
            var_name = struct_op.get_node_variable_name(name)
            if var_name in list(options['weights'].keys()):  # global variable
                p_fix_num['p', 'weights', variable_type, name] = options['weights'][var_name]
            else:
                p_fix_num['p', 'weights', variable_type, name] = 1.0
            # set references
            if variable_type == 'u':
                if 'u' in V_ref.keys():
                    p_fix_num['p', 'ref', variable_type, :, name] = V_ref[variable_type, :, name]
                else:
                    p_fix_num['p', 'ref', 'coll_var', :, :, variable_type, name] = V_ref['coll_var', :, :, variable_type, name]

            elif variable_type == 'theta':
                p_fix_num['p', 'ref', variable_type, name] = V_ref[variable_type, name]
            elif variable_type in {'xd','xl','xa'}:
                if variable_type in list(V_ref.keys()):
                    p_fix_num['p', 'ref', variable_type, :, name] = V_ref[variable_type, :, name]
                if 'coll_var' in list(V_ref.keys()):
                    p_fix_num['p', 'ref', 'coll_var', :, :, variable_type, name] = V_ref['coll_var', :, :, variable_type, name]


    # system parameters
    param_options = options['initialization']['sys_params_num']
    for param_type in list(param_options.keys()):
        if isinstance(param_options[param_type],dict):
            for param in list(param_options[param_type].keys()):
                if isinstance(param_options[param_type][param],dict):
                    for subparam in list(param_options[param_type][param].keys()):
                        p_fix_num['theta0',param_type,param,subparam] = param_options[param_type][param][subparam]

                else:
                    p_fix_num['theta0',param_type,param] = options['initialization']['sys_params_num'][param_type][param]

        else:
            p_fix_num['theta0',param_type] = param_options[param_type]

    return p_fix_num

def set_initial_bounds(nlp, model, formulation, options, V_init):
    V_bounds = {}

    for name in list(nlp.V_bounds.keys()):
        V_bounds[name] = copy.deepcopy(nlp.V_bounds[name])
    # V_bounds = copy.deepcopy(nlp.V_bounds)
    g_bounds = copy.deepcopy(nlp.g_bounds)

    # set homotopy parameters
    for name in list(model.parameters_dict['phi'].keys()):
        V_bounds['lb']['phi', name] = 1.
        V_bounds['ub']['phi', name] = 1.

    for name in list(formulation.xi_dict['xi_bounds'].keys()):
        xi_bounds = formulation.xi_dict['xi_bounds']
        V_bounds['lb']['xi', name] = xi_bounds[name][0]
        V_bounds['ub']['xi', name] = xi_bounds[name][1]

    for name in struct_op.subkeys(model.variables, 'theta'):
        if not name == 't_f' and not name[:3] == 'l_c' and not name[:6] == 'diam_c':
            initial_si_value = options['initialization']['theta'][name]
            initial_scaled_value = initial_si_value / model.scaling['theta'][name]

            V_bounds['ub']['theta', name] = initial_scaled_value
            V_bounds['lb']['theta', name] = initial_scaled_value

    initial_si_time = V_init['theta','t_f'] # * options['homotopy']['phase_fix'] #todo: move phase fixing to nlp
    initial_scaled_time = initial_si_time / model.scaling['theta']['t_f']
    # set theta parameters
    V_bounds['lb']['theta', 't_f'] = initial_scaled_time
    V_bounds['ub']['theta', 't_f'] = initial_scaled_time

    # set fictitious forces bounds
    for name in list(model.variables_dict['u'].keys()):
        if 'fict' in name:
            if 'u' in V_init.keys():
                V_bounds['lb']['u', :, name] = -cas.inf
                V_bounds['ub']['u', :, name] = cas.inf
            else:
                V_bounds['lb']['coll_var', :, :, 'u', name] = -cas.inf
                V_bounds['ub']['coll_var', :, :, 'u', name] = cas.inf

    # set state bounds
    if (options['initialization']['type'] == 'power_cycle' and options['initialization']['system_type'] == 'lift_mode') \
        or (options['initialization']['type'] == 'tracking'):
        if 'ddl_t' in list(model.variables_dict['u'].keys()):
            if 'u' in V_init.keys():
                V_bounds['lb']['u', :, 'ddl_t'] = 0.
                V_bounds['ub']['u', :, 'ddl_t'] = 0.
            else:
                V_bounds['lb']['coll_var', :, :, 'u', 'ddl_t'] = 0.
                V_bounds['ub']['coll_var', :, :, 'u', 'ddl_t'] = 0.
        elif 'dddl_t' in list(model.variables_dict['u'].keys()):
            if 'u' in V_init.keys():
                V_bounds['lb']['u', :, 'dddl_t'] = 0.
                V_bounds['ub']['u', :, 'dddl_t'] = 0.
            else:
                V_bounds['lb']['coll_var', :, :, 'u', 'dddl_t'] = 0.
                V_bounds['ub']['coll_var', :, :, 'u', 'dddl_t'] = 0.

    # if phase-fix, first free dl_t before introducing phase-fix in switch to power
    if nlp.V['theta','t_f'].shape[0] > 1:
        V_bounds['lb']['xd',:,'dl_t'] = model.variable_bounds['xd']['dl_t']['lb']
        V_bounds['ub']['xd',:,'dl_t'] = model.variable_bounds['xd']['dl_t']['ub']

        # make sure that pumping range fixing bounds are not imposed initially
        # TODO: write if test.....
        V_bounds['lb']['xd',:,'l_t'] = V_bounds['lb']['xd',1,'l_t']
        V_bounds['ub']['xd',:,'l_t'] = V_bounds['ub']['xd',1,'l_t']

        if 'coll_var' in list(nlp.V.keys()):
            V_bounds['lb']['coll_var',:,:,'xd','dl_t'] = model.variable_bounds['xd']['dl_t']['lb']
            V_bounds['ub']['coll_var',:,:,'xd','dl_t'] = model.variable_bounds['xd']['dl_t']['ub']

    return V_bounds, g_bounds


def generate_default_solver_options(options):

    opts = {}
    opts['expand'] = options['expand']
    opts['ipopt.linear_solver'] = options['linear_solver']
    opts['ipopt.max_iter'] = options['max_iter']
    opts['ipopt.max_cpu_time'] = options['max_cpu_time']

    opts['ipopt.mu_target'] = options['mu_target']
    opts['ipopt.mu_init'] = options['mu_init']
    opts['ipopt.tol'] = options['tol']

    if awelogger.logger.getEffectiveLevel() > 10:
        opts['ipopt.print_level'] = 0
        opts['print_time'] = 0
        opts['ipopt.sb'] = 'yes'

    if options['hessian_approximation']:
        opts['ipopt.hessian_approximation'] = 'limited-memory'

    opts['jit'] = options['jit']
    if options['jit']:
        opts['compiler'] = options['compiler']
        opts['jit_options'] = {'flags': options['jit_flags']}

    return opts

def generate_solvers(awebox_callback, model, nlp, formulation, options):
    middle_opts = generate_default_solver_options(options)
    initial_opts = generate_default_solver_options(options)
    final_opts = generate_default_solver_options(options)

    if options['hippo_strategy']:
        initial_opts['ipopt.mu_target'] = options['mu_hippo']
        initial_opts['ipopt.acceptable_iter'] = options['acceptable_iter_hippo']#5

        middle_opts['ipopt.mu_init'] = options['mu_hippo']
        middle_opts['ipopt.mu_target'] = options['mu_hippo']
        middle_opts['ipopt.acceptable_iter'] = options['acceptable_iter_hippo']#5

        final_opts['ipopt.mu_init'] = options['mu_hippo']

        initial_opts['ipopt.tol'] = options['tol_hippo']
        middle_opts['ipopt.tol'] = options['tol_hippo']

    if options['callback']:
        initial_opts['iteration_callback'] = awebox_callback
        initial_opts['iteration_callback_step'] = options['callback_step']

        middle_opts['iteration_callback'] = awebox_callback
        middle_opts['iteration_callback_step'] = options['callback_step']

        final_opts['iteration_callback'] = awebox_callback
        final_opts['iteration_callback_step'] = options['callback_step']

    if 'lift_mode' == 'lift_mode':  # todo: get from formulation property
        # do whatever it is that depends on lift-mode here....
        32.0

    initial_solver = cas.nlpsol('solver', 'ipopt', nlp.get_nlp(), initial_opts)
    middle_solver = cas.nlpsol('solver', 'ipopt', nlp.get_nlp(), middle_opts)
    final_solver = cas.nlpsol('solver', 'ipopt', nlp.get_nlp(), final_opts)

    solvers = {}
    solvers['initial'] = initial_solver
    solvers['middle'] = middle_solver
    solvers['final'] = final_solver

    return solvers

def fix_q_and_r_values_if_necessary(solver_options, nlp, model, V_bounds, V_init):

    if solver_options['fixed_q_r_values']:

        indices = nlp.V.f['xd', :, 'q10'] + nlp.V.f['xd', 0, 0, 'dq10']
        for idx in indices:
            V_bounds['lb'].cat[idx] = V_init.cat[idx]
            V_bounds['ub'].cat[idx] = V_init.cat[idx]

        if model.kite_dof == 6:
            indices = nlp.V.f['xd', 0, 'omega10'] + nlp.V.f['xd', 0, 'r10']
            for idx in indices:
                V_bounds['lb'].cat[idx] = V_init.cat[idx]
                V_bounds['ub'].cat[idx] = V_init.cat[idx]

            # lower triangular elements
            indices = nlp.V.f['xd', 1:, 'r10', 1] + nlp.V.f['xd', 1:, 'r10', 2] + nlp.V.f['xd', 1:, 'r10', 5]
            for idx in indices:
                V_bounds['lb'].cat[idx] = V_init.cat[idx]
                V_bounds['ub'].cat[idx] = V_init.cat[idx]

    return V_bounds<|MERGE_RESOLUTION|>--- conflicted
+++ resolved
@@ -41,10 +41,6 @@
 import casadi as cas
 
 from awebox.logger.logger import Logger as awelogger
-<<<<<<< HEAD
-import pdb
-=======
->>>>>>> df8e7599
 
 def initialize_arg(nlp, formulation, model, options):
 
