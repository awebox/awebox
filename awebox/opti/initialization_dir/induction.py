#
#    This file is part of awebox.
#
#    awebox -- A modeling and optimization framework for multi-kite AWE systems.
#    Copyright (C) 2017-2021 Jochem De Schutter, Rachel Leuthold, Moritz Diehl,
#                            ALU Freiburg.
#    Copyright (C) 2018-2020 Thilo Bronnenmeyer, Kiteswarms Ltd.
#    Copyright (C) 2016      Elena Malz, Sebastien Gros, Chalmers UT.
#
#    awebox is free software; you can redistribute it and/or
#    modify it under the terms of the GNU Lesser General Public
#    License as published by the Free Software Foundation; either
#    version 3 of the License, or (at your option) any later version.
#
#    awebox is distributed in the hope that it will be useful,
#    but WITHOUT ANY WARRANTY; without even the implied warranty of
#    MERCHANTABILITY or FITNESS FOR A PARTICULAR PURPOSE.  See the GNU
#    Lesser General Public License for more details.
#
#    You should have received a copy of the GNU Lesser General Public
#    License along with awebox; if not, write to the Free Software Foundation,
#    Inc., 51 Franklin Street, Fifth Floor, Boston, MA  02110-1301  USA
#
#
'''
initialization of induction variables
_python _version 2.7 / casadi-3.4.5
- _author: rachel leuthold, jochem de schutter, thilo bronnenmeyer (alu-fr, 2017 - 21)
'''



import numpy as np
import casadi.tools as cas
import copy
from awebox.logger.logger import Logger as awelogger

import awebox.tools.vector_operations as vect_op
import awebox.tools.struct_operations as struct_op
import awebox.tools.print_operations as print_op

import awebox.opti.initialization_dir.tools as tools_init

import awebox.mdl.aero.induction_dir.actuator_dir.actuator as actuator
import awebox.mdl.aero.induction_dir.vortex_dir.vortex as vortex

import pdb

def initial_guess_induction(init_options, nlp, model, V_init, p_fix_num):


    if actuator.model_is_included_in_comparison(init_options):
        V_init = initial_guess_actuator(init_options, nlp, model, V_init)

    if vortex.model_is_included_in_comparison(init_options):
        V_init = initial_guess_vortex(init_options, nlp, model, V_init, p_fix_num)

    return V_init


def initial_guess_vortex(init_options, nlp, model, V_init, p_fix_num):

    if not nlp.discretization == 'direct_collocation':
        message = 'vortex induction model is only defined for direct-collocation model, at this point'
        awelogger.logger.error(message)
        raise Exception(message)

<<<<<<< HEAD
    V_init = vortex.get_initialization(init_options, V_init, p_fix_num, nlp, model)

    return V_init

=======
    if init_options['induction']['vortex_representation'] == 'state':

        # create the dictionaries
        dict_x, dict_coll = reserve_space_in_wake_node_position_dicts(init_options, nlp, model)

        # save values into dictionaries
        dict_x, dict_coll = save_regular_wake_node_position_into_dicts(dict_x, dict_coll, init_options, nlp, formulation,
                                                                            model, V_init)
        # set dictionary values into V_init
        V_init = set_wake_node_positions_from_dict(dict_x, dict_coll, init_options, nlp, model, V_init)

    elif init_options['induction']['vortex_representation'] == 'alg':

        V_init = get_alg_repr_fixing_initialization(init_options, nlp, model, V_init)

    V_init = set_wake_strengths(init_options, nlp, model, V_init)

    return V_init


def set_wu_ind(init_options, nlp, model, V_init):

    n_k = nlp.n_k
    d = nlp.d
    wake_nodes = init_options['model']['vortex_wake_nodes']
    rings = wake_nodes - 1

    for kdx in range(n_k):

        for ddx in range(d+1):
            # remember that V_init is in si coords, ie. not yet scaled
            if ddx == 0:
                ddx_arg = None
            else:
                ddx_arg = ddx-1
            variables_si = struct_op.get_variables_at_time(init_options, V_init, None, model.variables, kdx, ddx=ddx_arg)
            filament_list = vortex_filament_list.get_list(init_options, variables_si, model.architecture)
            filaments = filament_list.shape[1]

            for kite_obs in model.architecture.kite_nodes:
                u_ind_kite = vortex_flow.get_induced_velocity_at_kite(init_options, filament_list, variables_si, model.architecture,
                                                               kite_obs)
                ind_name = 'wu_ind_' + str(kite_obs)

                if ddx == 0 and 'z' in list(V_init.keys()):
                    V_init['z', kdx, ind_name] = u_ind_kite
                else:
                    V_init['coll_var', kdx, ddx, 'z', ind_name] = u_ind_kite

                for fdx in range(filaments):
                    # biot-savart of filament induction
                    filament = filament_list[:, fdx]
                    u_ind_fil = vortex_flow.get_induced_velocity_at_kite(init_options, filament, variables_si, model.architecture,
                                                               kite_obs)

                    ind_name = 'wu_fil_' + str(fdx) + '_' + str(kite_obs)

                    if ddx == 0 and 'z' in list(V_init.keys()):
                        V_init['z', kdx, ind_name] = u_ind_fil
                    else:
                        V_init['coll_var', kdx, ddx, 'z', ind_name] = u_ind_fil


    return V_init

def reserve_space_in_wake_node_position_dicts(init_options, nlp, model):
    n_k = nlp.n_k
    d = nlp.d
    wingtips = ['ext', 'int']
    kite_nodes = model.architecture.kite_nodes
    wake_nodes = init_options['model']['vortex_wake_nodes']

    # create space for vortex nodes
    dict_coll = {}
    dict_x = {}
    for kite in kite_nodes:
        dict_coll[kite] = {}
        dict_x[kite] = {}
        for tip in wingtips:
            dict_coll[kite][tip] = {}
            dict_x[kite][tip] = {}

            for wake_node in range(wake_nodes):
                dict_coll[kite][tip][wake_node] = {}
                dict_x[kite][tip][wake_node] = {}

                for ndx in range(n_k+1):
                    dict_x[kite][tip][wake_node][ndx] = np.zeros((3, 1))

                    dict_coll[kite][tip][wake_node][ndx] = {}
                    for ddx in range(d):
                        dict_coll[kite][tip][wake_node][ndx][ddx] = np.zeros((3, 1))

    return dict_x, dict_coll


def set_wake_strengths(init_options, nlp, model, V_init):
    n_k = nlp.n_k
    d = nlp.d

    wake_gamma = guess_wake_gamma_val(init_options)

    kite_nodes = model.architecture.kite_nodes
    wake_nodes = init_options['model']['vortex_wake_nodes']
    rings = wake_nodes - 1

    for kite in kite_nodes:
        for ring in range(rings):
            var_name = 'wg' + '_' + str(kite) + '_' + str(ring)

            for ndx in range(n_k):
                V_init['z',ndx,var_name] = wake_gamma
                for ddx in range(d):
                    V_init['coll_var', ndx, ddx, 'z', var_name] = wake_gamma

    return V_init




def set_wake_node_positions_from_dict(dict_x, dict_coll, init_options, nlp, model, V_init):
    n_k = nlp.n_k
    d = nlp.d
    wingtips = ['ext', 'int']

    kite_nodes = model.architecture.kite_nodes
    wake_nodes = init_options['model']['vortex_wake_nodes']

    for kite in kite_nodes:
        for tip in wingtips:
            for wake_node in range(wake_nodes):
                var_name = 'wx_' + str(kite) + '_' + tip + '_' + str(wake_node)

                for ndx in range(n_k + 1):
                    wx_local = dict_x[kite][tip][wake_node][ndx]
                    V_init['x', ndx, var_name] = wx_local

                for ndx in range(n_k):
                    for ddx in range(d):
                        wx_local = dict_coll[kite][tip][wake_node][ndx][ddx]
                        V_init['coll_var', ndx, ddx, 'x', var_name] = wx_local

    return V_init


def save_regular_wake_node_position_into_dicts(dict_x, dict_coll, init_options, nlp, formulation, model, V_init):
    vec_u_infty = tools_init.get_wind_speed(init_options, V_init['x', 0, 'q10'][2]) * vect_op.xhat_np()

    b_ref = init_options['sys_params_num']['geometry']['b_ref']
    n_k = nlp.n_k
    d = nlp.d

    control_intervals = n_k + 1

    wingtips = ['ext', 'int']
    signs = [+1., -1.]
    kite_nodes = model.architecture.kite_nodes
    parent_map = model.architecture.parent_map
    wake_nodes = init_options['model']['vortex_wake_nodes']



    time_final = init_options['precompute']['time_final']
    tgrid_x = nlp.time_grids['x'](time_final)
    tgrid_coll = nlp.time_grids['coll'](time_final)

    for kite in kite_nodes:
        parent = parent_map[kite]
        for sdx in range(len(wingtips)):
            sign = signs[sdx]
            tip = wingtips[sdx]

            for wake_node in range(wake_nodes):

                index = control_intervals - wake_node
>>>>>>> 63ae58a0


<<<<<<< HEAD


=======
                q_kite = V_init['coll_var', leftover-1, -1, 'x', 'q' + str(kite) + str(parent)]

                t_shed = period * time_final + tgrid_x[leftover]

                for ndx in range(n_k + 1):
                    t_local_x = tgrid_x[ndx]
                    q_convected_x = guess_vortex_node_position(t_shed, t_local_x, q_kite, init_options, model,
                                                                kite, b_ref, sign, vec_u_infty)
                    dict_x[kite][tip][wake_node][ndx] = q_convected_x
>>>>>>> 63ae58a0


<<<<<<< HEAD
=======
    return dict_x, dict_coll
>>>>>>> 63ae58a0




def initial_guess_actuator(init_options, nlp, model, V_init):
    V_init = initial_guess_actuator_x(init_options, model, V_init)
    V_init = initial_guess_actuator_z(init_options, model, V_init)
    V_init = set_azimuth_variables(V_init, init_options, model, nlp)

    return V_init


def initial_guess_actuator_x(init_options, model, V_init):

    dict = {}
    dict['a'] = cas.DM(init_options['x']['a'])
    dict['asin_uasym'] = cas.DM(0.)
    dict['acos_uasym'] = cas.DM(0.)
    dict['a_uaxi'] = dict['a']
    dict['a_uasym'] = dict['a']


    var_type = 'x'
    for name in struct_op.subkeys(model.variables, var_type):
        name_stripped, _ = struct_op.split_name_and_node_identifier(name)

        if name_stripped in dict.keys():
            V_init = tools_init.insert_dict(dict, var_type, name, name_stripped, V_init)

    return V_init

def set_azimuth_variables(V_init, init_options, model, nlp):

    level_siblings = model.architecture.get_all_level_siblings()
    omega_norm = init_options['precompute']['angular_speed']

    for kite in model.architecture.kite_nodes:
        parent = model.architecture.parent_map[kite]
        kite_parent = str(kite) + str(parent)
        V_init = set_psi_variables(init_options, V_init, kite_parent, model, nlp, level_siblings, omega_norm)

    return V_init

def set_psi_variables(init_options, V_init, kite_parent, model, nlp, level_siblings, omega_norm):
    kite, parent = struct_op.split_kite_and_parent(kite_parent, model.architecture)

    time_final = init_options['precompute']['time_final']
    tgrid_x = nlp.time_grids['x'](time_final)
    tgrid_coll = nlp.time_grids['coll'](time_final)

    for ndx in range(nlp.n_k):

        t = tgrid_x[ndx]
        psi = tools_init.get_azimuthal_angle(t, init_options, level_siblings, kite, parent, omega_norm)
        
        if 'z' in list(V_init.keys()):
            V_init['z', ndx, 'psi' + str(kite_parent)] = psi

            if '[z,' + str(ndx) + ',cospsi' + str(kite_parent) + ',0]' in V_init.labels():
                V_init['z', ndx, 'cospsi' + str(kite_parent)] = np.cos(psi)
            if '[z,' + str(ndx) + ',sinpsi' + str(kite_parent) + ',0]' in V_init.labels():
                V_init['z', ndx, 'sinpsi' + str(kite_parent)] = np.sin(psi)

        for ddx in range(nlp.d):
            t = tgrid_coll[ndx, ddx]
            psi = tools_init.get_azimuthal_angle(t, init_options, level_siblings, kite, parent, omega_norm)
            V_init['coll_var', ndx, ddx, 'z', 'psi' + str(kite_parent)] = psi

            if '[coll_var,' + str(ndx) + ',' + str(ddx) + 'z,cospsi' + str(kite_parent) + ',0]' in V_init.labels():
                V_init['collvar', ndx, ddx, 'z', 'cospsi' + str(kite_parent)] = np.cos(psi)
            if '[coll_var,' + str(ndx) + ',' + str(ddx) + 'z,sinpsi' + str(kite_parent) + ',0]' in V_init.labels():
                V_init['collvar', ndx, ddx, 'z', 'sinpsi' + str(kite_parent)] = np.sin(psi)

    return V_init


def initial_guess_actuator_z(init_options, model, V_init):

    u_hat, v_hat, w_hat = get_local_wind_reference_frame(init_options)
    wind_dcm = cas.horzcat(u_hat, v_hat, w_hat)
    wind_dcm_cols = cas.reshape(wind_dcm, (9, 1))

    n_rot_hat, y_rot_hat, z_rot_hat = tools_init.get_rotor_reference_frame(init_options)
    act_dcm = cas.horzcat(n_rot_hat, y_rot_hat, z_rot_hat)
    act_dcm_cols = cas.reshape(act_dcm, (9, 1))

    b_ref = init_options['sys_params_num']['geometry']['b_ref']

    dict = {}
    dict['a'] = cas.DM(init_options['z']['a'])
    dict['a_qaxi'] = dict['a']
    dict['a_qasym'] = dict['a']
    dict['local_a'] = dict['a']
    dict['asin_qasym'] = cas.DM(0.)
    dict['acos_qasym'] = cas.DM(0.)
    dict['ui'] = cas.DM.zeros((3, 1)) #remember that induction homotopy has not yet begun.
    dict['varrho'] = cas.DM(init_options['precompute']['radius'] / b_ref)
    dict['bar_varrho'] = dict['varrho']
    dict['act_dcm'] = act_dcm_cols
    dict['n_vec_length'] = cas.DM(init_options['induction']['n_vec_length'])
    dict['wind_dcm'] = wind_dcm_cols
    dict['z_vec_length'] = cas.DM(init_options['induction']['z_vec_length'])
<<<<<<< HEAD
    dict['u_vec_length'] = vect_op.norm(tools_init.get_wind_velocity(init_options))
=======
    dict['u_vec_length'] = vect_op.norm(tools_init.get_wind_speed(init_options, V_init['x', 0, 'q10'][2]))
>>>>>>> 63ae58a0
    dict['gamma'] = get_gamma_angle(init_options)
    dict['g_vec_length'] = cas.DM(init_options['induction']['g_vec_length'])
    dict['cosgamma'] = np.cos(dict['gamma'])
    dict['singamma'] = np.sin(dict['gamma'])

    var_type = 'z'
    for name in struct_op.subkeys(model.variables, var_type):
        name_stripped, _ = struct_op.split_name_and_node_identifier(name)

        if name_stripped in dict.keys():
            V_init = tools_init.insert_dict(dict, var_type, name, name_stripped, V_init)

    return V_init





def get_gamma_angle(init_options):
    n_rot_hat = tools_init.get_ehat_tether(init_options)
    u_hat, _, _ = get_local_wind_reference_frame(init_options)
    gamma = vect_op.angle_between(u_hat, n_rot_hat)
    return gamma

def get_chi_angle(init_options, var_type):

    a = init_options[var_type]['a']
    gamma = get_gamma_angle(init_options)
    chi = (0.6 * a + 1.) * gamma
    return chi

def get_local_wind_reference_frame(init_options):
    u_hat = vect_op.xhat_np()
    n_rot_hat, y_rot_hat, z_rot_hat = tools_init.get_rotor_reference_frame(init_options)

    if vect_op.norm(u_hat - n_rot_hat) < 1.e-5:
        v_hat = y_rot_hat
        w_hat = z_rot_hat

    else:
        w_hat = vect_op.normed_cross(u_hat, n_rot_hat)
        v_hat = vect_op.normed_cross(w_hat, u_hat)
    return u_hat, v_hat, w_hat
<<<<<<< HEAD
=======


def get_alg_repr_fixing_initialization(init_options, nlp, model, V_init):

    n_k = nlp.n_k
    d = nlp.d

    wake_nodes = init_options['model']['vortex_wake_nodes']
    kite_nodes = model.architecture.kite_nodes
    wingtips = ['ext', 'int']

    for kite in kite_nodes:
        for tip in wingtips:
            for wake_node in range(wake_nodes):

                for ndx in range(n_k):

                    for ddx in range(d):
                        V_init = get_local_alg_repr_fixing_initialization(init_options, V_init, nlp, model,
                                                                          kite, tip, wake_node, ndx, ddx)

                    if ndx > 0:
                        V_init = get_continuity_fixing_initialization(V_init, kite, tip, wake_node, ndx)

                    else:
                        V_init = get_alg_periodic_fixing_initialization(V_init, kite, tip, wake_node)


    return V_init


def get_local_alg_repr_fixing_initialization(init_options, V_init, nlp, model, kite, tip, wake_node, ndx, ddx):
    if tip == 'exit':
        sign = +1.
    else:
        sign = -1.

    parent = model.architecture.parent_map[kite]

    b_ref = init_options['sys_params_num']['geometry']['b_ref']

    time_final = init_options['precompute']['time_final']
    tgrid = nlp.time_grids['coll'](time_final)
    current_time = tgrid[ndx, ddx]

    n_k = nlp.n_k

    # # if wake_node = 0, then shed at ndx
    # # if wake_node = 1, then shed at (ndx - 1) ---- > corresponds to (ndx - 2), ddx = -1
    # # .... if shedding_ndx is 1, then shedding_ndx -> 1
    # # ....  if shedding_ndx is 0, then shedding_ndx -> n_k
    # # ....  if shedding_ndx is -1, then shedding_ndx -> n_k - 1
    # # .... so, shedding_ndx -> np.mod(ndx - wake_node, n_k) -----> np.mod(ndx - wake_node - 1, n_k), ddx=-1
    subtracted_ndx = ndx - wake_node
    shedding_ndx = np.mod(subtracted_ndx, n_k)
    periods_passed = np.floor(subtracted_ndx / n_k)

    if wake_node == 0:
        shedding_ddx = ddx
    else:
        shedding_ddx = -1

    shedding_time = time_final * periods_passed + tgrid[shedding_ndx, shedding_ddx]

    q_kite = V_init['coll_var', shedding_ndx, shedding_ddx, 'x', 'q' + str(kite) + str(parent)]
    vec_u_infty = tools_init.get_wind_speed(init_options, q_kite[2]) * vect_op.xhat_np()

    wx_found = guess_vortex_node_position(shedding_time, current_time, q_kite, init_options, model, kite,
                                                     b_ref, sign, vec_u_infty)

    var_name = 'wx_' + str(kite) + '_' + tip + '_' + str(wake_node)
    V_init['coll_var', ndx, ddx, 'z', var_name] = wx_found

    return V_init

def get_continuity_fixing_initialization(V_init, kite, tip, wake_node, ndx):
    var_name = 'wx_' + str(kite) + '_' + tip + '_' + str(wake_node)
    if 'z' in list(V_init.keys()):
        V_init['z', ndx, var_name] = V_init['coll_var', ndx-1, -1, 'z', var_name]
    return V_init

def get_alg_periodic_fixing_initialization(V_init, kite, tip, wake_node):
    var_name = 'wx_' + str(kite) + '_' + tip + '_' + str(wake_node)
    if 'z' in list(V_init.keys()):
        V_init['z', 0, var_name] = V_init['coll_var', -1, -1, 'z', var_name]
    return V_init
>>>>>>> 63ae58a0
<|MERGE_RESOLUTION|>--- conflicted
+++ resolved
@@ -65,210 +65,16 @@
         awelogger.logger.error(message)
         raise Exception(message)
 
-<<<<<<< HEAD
     V_init = vortex.get_initialization(init_options, V_init, p_fix_num, nlp, model)
 
     return V_init
 
-=======
-    if init_options['induction']['vortex_representation'] == 'state':
-
-        # create the dictionaries
-        dict_x, dict_coll = reserve_space_in_wake_node_position_dicts(init_options, nlp, model)
-
-        # save values into dictionaries
-        dict_x, dict_coll = save_regular_wake_node_position_into_dicts(dict_x, dict_coll, init_options, nlp, formulation,
-                                                                            model, V_init)
-        # set dictionary values into V_init
-        V_init = set_wake_node_positions_from_dict(dict_x, dict_coll, init_options, nlp, model, V_init)
-
-    elif init_options['induction']['vortex_representation'] == 'alg':
-
-        V_init = get_alg_repr_fixing_initialization(init_options, nlp, model, V_init)
-
-    V_init = set_wake_strengths(init_options, nlp, model, V_init)
-
-    return V_init
-
-
-def set_wu_ind(init_options, nlp, model, V_init):
-
-    n_k = nlp.n_k
-    d = nlp.d
-    wake_nodes = init_options['model']['vortex_wake_nodes']
-    rings = wake_nodes - 1
-
-    for kdx in range(n_k):
-
-        for ddx in range(d+1):
-            # remember that V_init is in si coords, ie. not yet scaled
-            if ddx == 0:
-                ddx_arg = None
-            else:
-                ddx_arg = ddx-1
-            variables_si = struct_op.get_variables_at_time(init_options, V_init, None, model.variables, kdx, ddx=ddx_arg)
-            filament_list = vortex_filament_list.get_list(init_options, variables_si, model.architecture)
-            filaments = filament_list.shape[1]
-
-            for kite_obs in model.architecture.kite_nodes:
-                u_ind_kite = vortex_flow.get_induced_velocity_at_kite(init_options, filament_list, variables_si, model.architecture,
-                                                               kite_obs)
-                ind_name = 'wu_ind_' + str(kite_obs)
-
-                if ddx == 0 and 'z' in list(V_init.keys()):
-                    V_init['z', kdx, ind_name] = u_ind_kite
-                else:
-                    V_init['coll_var', kdx, ddx, 'z', ind_name] = u_ind_kite
-
-                for fdx in range(filaments):
-                    # biot-savart of filament induction
-                    filament = filament_list[:, fdx]
-                    u_ind_fil = vortex_flow.get_induced_velocity_at_kite(init_options, filament, variables_si, model.architecture,
-                                                               kite_obs)
-
-                    ind_name = 'wu_fil_' + str(fdx) + '_' + str(kite_obs)
-
-                    if ddx == 0 and 'z' in list(V_init.keys()):
-                        V_init['z', kdx, ind_name] = u_ind_fil
-                    else:
-                        V_init['coll_var', kdx, ddx, 'z', ind_name] = u_ind_fil
-
-
-    return V_init
-
-def reserve_space_in_wake_node_position_dicts(init_options, nlp, model):
-    n_k = nlp.n_k
-    d = nlp.d
-    wingtips = ['ext', 'int']
-    kite_nodes = model.architecture.kite_nodes
-    wake_nodes = init_options['model']['vortex_wake_nodes']
-
-    # create space for vortex nodes
-    dict_coll = {}
-    dict_x = {}
-    for kite in kite_nodes:
-        dict_coll[kite] = {}
-        dict_x[kite] = {}
-        for tip in wingtips:
-            dict_coll[kite][tip] = {}
-            dict_x[kite][tip] = {}
-
-            for wake_node in range(wake_nodes):
-                dict_coll[kite][tip][wake_node] = {}
-                dict_x[kite][tip][wake_node] = {}
-
-                for ndx in range(n_k+1):
-                    dict_x[kite][tip][wake_node][ndx] = np.zeros((3, 1))
-
-                    dict_coll[kite][tip][wake_node][ndx] = {}
-                    for ddx in range(d):
-                        dict_coll[kite][tip][wake_node][ndx][ddx] = np.zeros((3, 1))
-
-    return dict_x, dict_coll
-
-
-def set_wake_strengths(init_options, nlp, model, V_init):
-    n_k = nlp.n_k
-    d = nlp.d
-
-    wake_gamma = guess_wake_gamma_val(init_options)
-
-    kite_nodes = model.architecture.kite_nodes
-    wake_nodes = init_options['model']['vortex_wake_nodes']
-    rings = wake_nodes - 1
-
-    for kite in kite_nodes:
-        for ring in range(rings):
-            var_name = 'wg' + '_' + str(kite) + '_' + str(ring)
-
-            for ndx in range(n_k):
-                V_init['z',ndx,var_name] = wake_gamma
-                for ddx in range(d):
-                    V_init['coll_var', ndx, ddx, 'z', var_name] = wake_gamma
-
-    return V_init
-
-
-
-
-def set_wake_node_positions_from_dict(dict_x, dict_coll, init_options, nlp, model, V_init):
-    n_k = nlp.n_k
-    d = nlp.d
-    wingtips = ['ext', 'int']
-
-    kite_nodes = model.architecture.kite_nodes
-    wake_nodes = init_options['model']['vortex_wake_nodes']
-
-    for kite in kite_nodes:
-        for tip in wingtips:
-            for wake_node in range(wake_nodes):
-                var_name = 'wx_' + str(kite) + '_' + tip + '_' + str(wake_node)
-
-                for ndx in range(n_k + 1):
-                    wx_local = dict_x[kite][tip][wake_node][ndx]
-                    V_init['x', ndx, var_name] = wx_local
-
-                for ndx in range(n_k):
-                    for ddx in range(d):
-                        wx_local = dict_coll[kite][tip][wake_node][ndx][ddx]
-                        V_init['coll_var', ndx, ddx, 'x', var_name] = wx_local
-
-    return V_init
-
-
-def save_regular_wake_node_position_into_dicts(dict_x, dict_coll, init_options, nlp, formulation, model, V_init):
-    vec_u_infty = tools_init.get_wind_speed(init_options, V_init['x', 0, 'q10'][2]) * vect_op.xhat_np()
-
-    b_ref = init_options['sys_params_num']['geometry']['b_ref']
-    n_k = nlp.n_k
-    d = nlp.d
-
-    control_intervals = n_k + 1
-
-    wingtips = ['ext', 'int']
-    signs = [+1., -1.]
-    kite_nodes = model.architecture.kite_nodes
-    parent_map = model.architecture.parent_map
-    wake_nodes = init_options['model']['vortex_wake_nodes']
-
-
-
-    time_final = init_options['precompute']['time_final']
-    tgrid_x = nlp.time_grids['x'](time_final)
-    tgrid_coll = nlp.time_grids['coll'](time_final)
-
-    for kite in kite_nodes:
-        parent = parent_map[kite]
-        for sdx in range(len(wingtips)):
-            sign = signs[sdx]
-            tip = wingtips[sdx]
-
-            for wake_node in range(wake_nodes):
-
-                index = control_intervals - wake_node
->>>>>>> 63ae58a0
-
-
-<<<<<<< HEAD
-
-
-=======
-                q_kite = V_init['coll_var', leftover-1, -1, 'x', 'q' + str(kite) + str(parent)]
-
-                t_shed = period * time_final + tgrid_x[leftover]
-
-                for ndx in range(n_k + 1):
-                    t_local_x = tgrid_x[ndx]
-                    q_convected_x = guess_vortex_node_position(t_shed, t_local_x, q_kite, init_options, model,
-                                                                kite, b_ref, sign, vec_u_infty)
-                    dict_x[kite][tip][wake_node][ndx] = q_convected_x
->>>>>>> 63ae58a0
-
-
-<<<<<<< HEAD
-=======
-    return dict_x, dict_coll
->>>>>>> 63ae58a0
+
+
+
+
+
+
 
 
 
@@ -290,7 +96,6 @@
     dict['a_uaxi'] = dict['a']
     dict['a_uasym'] = dict['a']
 
-
     var_type = 'x'
     for name in struct_op.subkeys(model.variables, var_type):
         name_stripped, _ = struct_op.split_name_and_node_identifier(name)
@@ -323,7 +128,7 @@
 
         t = tgrid_x[ndx]
         psi = tools_init.get_azimuthal_angle(t, init_options, level_siblings, kite, parent, omega_norm)
-        
+
         if 'z' in list(V_init.keys()):
             V_init['z', ndx, 'psi' + str(kite_parent)] = psi
 
@@ -371,11 +176,7 @@
     dict['n_vec_length'] = cas.DM(init_options['induction']['n_vec_length'])
     dict['wind_dcm'] = wind_dcm_cols
     dict['z_vec_length'] = cas.DM(init_options['induction']['z_vec_length'])
-<<<<<<< HEAD
     dict['u_vec_length'] = vect_op.norm(tools_init.get_wind_velocity(init_options))
-=======
-    dict['u_vec_length'] = vect_op.norm(tools_init.get_wind_speed(init_options, V_init['x', 0, 'q10'][2]))
->>>>>>> 63ae58a0
     dict['gamma'] = get_gamma_angle(init_options)
     dict['g_vec_length'] = cas.DM(init_options['induction']['g_vec_length'])
     dict['cosgamma'] = np.cos(dict['gamma'])
@@ -419,92 +220,3 @@
         w_hat = vect_op.normed_cross(u_hat, n_rot_hat)
         v_hat = vect_op.normed_cross(w_hat, u_hat)
     return u_hat, v_hat, w_hat
-<<<<<<< HEAD
-=======
-
-
-def get_alg_repr_fixing_initialization(init_options, nlp, model, V_init):
-
-    n_k = nlp.n_k
-    d = nlp.d
-
-    wake_nodes = init_options['model']['vortex_wake_nodes']
-    kite_nodes = model.architecture.kite_nodes
-    wingtips = ['ext', 'int']
-
-    for kite in kite_nodes:
-        for tip in wingtips:
-            for wake_node in range(wake_nodes):
-
-                for ndx in range(n_k):
-
-                    for ddx in range(d):
-                        V_init = get_local_alg_repr_fixing_initialization(init_options, V_init, nlp, model,
-                                                                          kite, tip, wake_node, ndx, ddx)
-
-                    if ndx > 0:
-                        V_init = get_continuity_fixing_initialization(V_init, kite, tip, wake_node, ndx)
-
-                    else:
-                        V_init = get_alg_periodic_fixing_initialization(V_init, kite, tip, wake_node)
-
-
-    return V_init
-
-
-def get_local_alg_repr_fixing_initialization(init_options, V_init, nlp, model, kite, tip, wake_node, ndx, ddx):
-    if tip == 'exit':
-        sign = +1.
-    else:
-        sign = -1.
-
-    parent = model.architecture.parent_map[kite]
-
-    b_ref = init_options['sys_params_num']['geometry']['b_ref']
-
-    time_final = init_options['precompute']['time_final']
-    tgrid = nlp.time_grids['coll'](time_final)
-    current_time = tgrid[ndx, ddx]
-
-    n_k = nlp.n_k
-
-    # # if wake_node = 0, then shed at ndx
-    # # if wake_node = 1, then shed at (ndx - 1) ---- > corresponds to (ndx - 2), ddx = -1
-    # # .... if shedding_ndx is 1, then shedding_ndx -> 1
-    # # ....  if shedding_ndx is 0, then shedding_ndx -> n_k
-    # # ....  if shedding_ndx is -1, then shedding_ndx -> n_k - 1
-    # # .... so, shedding_ndx -> np.mod(ndx - wake_node, n_k) -----> np.mod(ndx - wake_node - 1, n_k), ddx=-1
-    subtracted_ndx = ndx - wake_node
-    shedding_ndx = np.mod(subtracted_ndx, n_k)
-    periods_passed = np.floor(subtracted_ndx / n_k)
-
-    if wake_node == 0:
-        shedding_ddx = ddx
-    else:
-        shedding_ddx = -1
-
-    shedding_time = time_final * periods_passed + tgrid[shedding_ndx, shedding_ddx]
-
-    q_kite = V_init['coll_var', shedding_ndx, shedding_ddx, 'x', 'q' + str(kite) + str(parent)]
-    vec_u_infty = tools_init.get_wind_speed(init_options, q_kite[2]) * vect_op.xhat_np()
-
-    wx_found = guess_vortex_node_position(shedding_time, current_time, q_kite, init_options, model, kite,
-                                                     b_ref, sign, vec_u_infty)
-
-    var_name = 'wx_' + str(kite) + '_' + tip + '_' + str(wake_node)
-    V_init['coll_var', ndx, ddx, 'z', var_name] = wx_found
-
-    return V_init
-
-def get_continuity_fixing_initialization(V_init, kite, tip, wake_node, ndx):
-    var_name = 'wx_' + str(kite) + '_' + tip + '_' + str(wake_node)
-    if 'z' in list(V_init.keys()):
-        V_init['z', ndx, var_name] = V_init['coll_var', ndx-1, -1, 'z', var_name]
-    return V_init
-
-def get_alg_periodic_fixing_initialization(V_init, kite, tip, wake_node):
-    var_name = 'wx_' + str(kite) + '_' + tip + '_' + str(wake_node)
-    if 'z' in list(V_init.keys()):
-        V_init['z', 0, var_name] = V_init['coll_var', -1, -1, 'z', var_name]
-    return V_init
->>>>>>> 63ae58a0
