--- conflicted
+++ resolved
@@ -61,25 +61,13 @@
             cas.entry('u',  repeat = [nk],   struct = variables_dict['u']),
         )
 
-<<<<<<< HEAD
-    # add state derivative variables at interval
-    entry_tuple += (
-        cas.entry('xdot', repeat = [nk], struct= variables_dict['xdot']),
-    )
-
-    # add algebraic variables at shooting nodes for constraint evaluation
-    entry_tuple += (cas.entry('z', repeat = [nk],   struct= variables_dict['z']),)
-=======
         # add state derivative variables at interval
         entry_tuple += (
-            cas.entry('xddot', repeat = [nk], struct= variables_dict['xddot']),
+            cas.entry('xdot', repeat = [nk], struct= variables_dict['xdot']),
         )
 
         # add algebraic variables at shooting nodes for constraint evaluation
-        entry_tuple += (cas.entry('xa', repeat = [nk],   struct= variables_dict['xa']),)
-        if 'xl' in list(variables_dict.keys()):
-            entry_tuple += (cas.entry('xl', repeat = [nk],   struct= variables_dict['xl']),)
->>>>>>> 1ac685f8
+        entry_tuple += (cas.entry('z', repeat = [nk],   struct= variables_dict['z']),)
 
     if direct_collocation:
 
