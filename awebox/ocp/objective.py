--- conflicted
+++ resolved
@@ -27,20 +27,22 @@
 constructs an objective function from the various fictitious costs.
 python-3.5 / casadi-3.4.5
 - refactored from awebox code (elena malz, chalmers; jochem de schutter, alu-fr; rachel leuthold, alu-fr), 2018
-- edited: rachel leuthold, jochem de schutter alu-fr 2018-2025
+- edited: jochem de schutter alu-fr 2018-2021
+- edited: rachel leuthold alu-fr 2018-2025
 '''
 from typing import Union, Dict
 
-import casadi as ca
 import casadi.tools as cas
 import numpy as np
 from . import collocation
 from . import ocp_outputs
 
+import time
 import collections
 
 import awebox.tools.print_operations as print_op
 import awebox.tools.struct_operations as struct_op
+
 import awebox.tools.cached_functions as cf
 from awebox.mdl.model import Model
 
@@ -218,36 +220,25 @@
     parallellization = nlp_options['parallelization']['type']
 
     reg_costs_fun, reg_costs_dict = get_general_reg_costs_function(nlp_options, variables, V)
-<<<<<<< HEAD
-    if parallellization in ['openmp', 'thread', 'serial']:
+    if nlp_options['compile_subfunctions']:
+        reg_costs_fun = cf.CachedFunction(nlp_options['compilation_file_name'], reg_costs_fun, do_compile=nlp_options['compile_subfunctions'])
+
+    if parallellization in ['openmp', 'thread', 'serial', 'map']:
         reg_costs_map = reg_costs_fun.map('reg_costs_map', parallellization, N_steps, [], [])
-        reg_costs_out = reg_costs_map(vars, refs, weights)
+        reg_costs = reg_costs_map(vars, refs, weights)
     elif parallellization == 'concurrent_futures':
         list_of_horzcatted_inputs = [vars, refs, weights]
-        reg_costs_out = struct_op.concurrent_future_map(reg_costs_fun, list_of_horzcatted_inputs)
-    else:
-        message = 'sorry, but the awebox has not yet set up ' + parallellization + ' parallelization'
-        print_op.log_and_raise_error(message)
-
-    summed_reg_costs = cas.sum2(reg_costs_out)
-=======
-    if nlp_options['compile_subfunctions']:
-        reg_costs_fun = cf.CachedFunction(nlp_options['compilation_file_name'], reg_costs_fun, do_compile=nlp_options['compile_subfunctions'])
-
-    if nlp_options['parallelization']['map_type'] == 'for-loop':
-
+        reg_costs = struct_op.concurrent_future_map(reg_costs_fun, list_of_horzcatted_inputs)
+    elif parallellization == 'for-loop':
         reg_costs_list = []
         for k in range(vars.shape[1]):
             reg_costs_list.append(reg_costs_fun(vars[:,k], refs[:,k], weights[:,k]))
         reg_costs = cas.horzcat(*reg_costs_list)
-
-    elif nlp_options['parallelization']['map_type'] == 'map':
-
-        reg_costs_map = reg_costs_fun.map('reg_costs_map', parallellization, N_steps, [], [])
-        reg_costs = reg_costs_map(vars, refs, weights)
+    else:
+        message = 'sorry, but the awebox has not yet set up ' + parallellization + ' parallelization'
+        print_op.log_and_raise_error(message)
 
     summed_reg_costs = cas.sum2(reg_costs)
->>>>>>> f9b166e3
 
     idx = 0
     for cost in reg_costs_dict.keys():
@@ -420,6 +411,8 @@
         beta_cost = P['cost', 'beta'] * beta_cost / nlp_options['cost']['normalization']['beta']
     else:
         beta_cost = 0
+
+    # todo: divide by number of kites
 
     return beta_cost
 
@@ -469,7 +462,7 @@
 
 ##### use the component_cost_dictionary to only do the calculation work once
 
-def get_component_cost_dictionary(nlp_options, V, P, variables, xdot, Outputs, model, Integral_outputs):
+def get_component_cost_dictionary(nlp_options, V, P, variables, xdot, model, Integral_outputs):
 
     component_costs = find_general_regularisation(nlp_options, V, P, xdot, model)
 
@@ -479,31 +472,23 @@
     component_costs['power_cost'] = find_power_cost(nlp_options, V, P, Integral_outputs)
     component_costs['nominal_landing_cost'] = find_nominal_landing_problem_cost(nlp_options, V, P, variables)
     component_costs['transition_cost'] = find_transition_problem_cost(component_costs, P)
-<<<<<<< HEAD
-    component_costs['beta_cost'] = find_beta_cost(nlp_options, model, Outputs, P)
+    component_costs['beta_cost'] = find_beta_cost(nlp_options, model, Integral_outputs, P)
     component_costs['tracking_problem_cost'] = find_tracking_problem_cost(component_costs)
-=======
-    component_costs['beta_cost'] = find_beta_cost(nlp_options, model, Integral_outputs, P)
-    component_costs['tracking_problem_cost'] = find_tracking_problem_cost(component_costs, P)
->>>>>>> f9b166e3
     component_costs['power_problem_cost'] = find_power_problem_cost(component_costs)
     component_costs['general_problem_cost'] = find_general_problem_cost(component_costs)
     component_costs['homotopy_cost'] = find_homotopy_cost(component_costs)
 
-<<<<<<< HEAD
-=======
     sam_reg_dict = find_SAM_regularization(nlp_options, V, xdot, model)
     # unpack the SAM regularization
     for key, value in sam_reg_dict.items():
         component_costs[f'SAM_Regularization_{key}'] = value
 
->>>>>>> f9b166e3
     component_costs['objective'] = find_objective(component_costs, V, nlp_options)
 
     return component_costs
 
 
-def find_SAM_regularization(nlp_options: dict, V: cas.struct, Xdot: cas.struct, model: Model) -> Dict[str,Union[ca.SX,float]]:
+def find_SAM_regularization(nlp_options: dict, V: cas.struct, Xdot: cas.struct, model: Model) -> Dict[str,Union[cas.SX,float]]:
     """
     Compute the regularization cost to enforce the geometric assumptions of the Stroboscopy Average Method (SAM).
     This consists of penalizing:
@@ -516,7 +501,7 @@
     :param nlp_options: dictionary containing the options of the NLP, i.e. trial.options['nlp']
     :param V: casidi symbolic struct containing the variables of the NLP
     :param model: awebox model objects
-    :return: a dictionary of ca.SX for each type of regularization
+    :return: a dictionary of cas.SX for each type of regularization
     """
     if not nlp_options['SAM']['use']:
         return {'NotInUse':0}
@@ -548,7 +533,7 @@
     sam_regularizaion_third_deriv_x_average = 0
     for i, c_i in enumerate(macro_int.c):
         # compute the 3rd derivative of the state (2nd derivative of the collocation poly)
-        l_i_dot = ca.vertcat([l.deriv(DERIVATIVE_T0_REGULARIZE - 1)(c_i) for l in macro_int.polynomials])
+        l_i_dot = cas.vertcat([l.deriv(DERIVATIVE_T0_REGULARIZE - 1)(c_i) for l in macro_int.polynomials])
         v_i_dot = V_matrix @ l_i_dot  # the value of the 3rd derivative of the state at the collocation point
 
         # compute the quadrature of the 3rd derivative of the state
@@ -564,7 +549,7 @@
     W_z = cas.diag(cas.vertcat(*[weights_state.cat for n in range(len(SAM_regions[0]))]))
     for i, c_i in enumerate(macro_int.c):
         # compute the 3rd derivative of the polynomial for the algebraic variables
-        l_i_dot = ca.vertcat([l.deriv(DERIVATIVE_T0_REGULARIZE)(c_i) for l in macro_int.polynomials])
+        l_i_dot = cas.vertcat([l.deriv(DERIVATIVE_T0_REGULARIZE)(c_i) for l in macro_int.polynomials])
         z_i_dot = Z_matrix @ l_i_dot  # value of the 3rd derivative of the algebraic variables at the collocation point
 
         # compute the quadrature of the squared 3rd derivative of the algebraic variables
@@ -584,7 +569,7 @@
     tfs_cycles = V['theta', 't_f', 0:-1]
     for i, c_i in enumerate(macro_int.c):
         # compute the 3rd derivative of the polynomial for the algebraic variables
-        l_i_dot = ca.vertcat([l.deriv(1)(c_i) for l in macro_int.polynomials])
+        l_i_dot = cas.vertcat([l.deriv(1)(c_i) for l in macro_int.polynomials])
         T_i_dot = tfs_cycles.T @ l_i_dot  # value of the first derivative of the cycle duration variables at the collocation point
 
         factor_time = N_SAM/N_SAM**2
@@ -625,9 +610,9 @@
 
     return component_cost_struct
 
-def get_cost_function_and_structure(nlp_options, V, P, variables, xdot, Outputs, model, Integral_outputs):
-
-    component_costs = get_component_cost_dictionary(nlp_options, V, P, variables, xdot, Outputs, model, Integral_outputs)
+def get_cost_function_and_structure(nlp_options, V, P, variables, xdot, model, Integral_outputs):
+
+    component_costs = get_component_cost_dictionary(nlp_options, V, P, variables, xdot, model, Integral_outputs)
 
     component_cost_function = get_component_cost_function(component_costs, V, P)
     component_cost_structure = get_component_cost_structure(component_costs)
